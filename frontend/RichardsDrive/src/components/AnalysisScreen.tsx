import React, { useState, useEffect } from 'react';
import { ArrowLeft, CheckCircle, AlertTriangle, Shield, Eye, EyeOff, Sparkles } from 'lucide-react';
import { Button } from './ui/button';
import { Card, CardContent, CardHeader, CardTitle } from './ui/card';
import { Loader } from './ui/loader';
import { cn } from '@/lib/utils';

interface AnalysisScreenProps {
  file: File;
  modelType: string;
  onBack: () => void;
}

interface SingleModelResult {
  cleanliness: {
    score: number;
    status: 'excellent' | 'good' | 'fair' | 'poor';
    description: string;
  };
  integrity: {
    damaged: boolean;
    damageLevel: 'none' | 'minor' | 'moderate' | 'severe';
    description: string;
  };
  heatmap: {
    areas: Array<{
      x: number;
      y: number;
      severity: 'low' | 'medium' | 'high';
      description: string;
      bbox?: {
        x1: number;
        y1: number;
        x2: number;
        y2: number;
      };
      defect_type?: string;
      confidence?: number;
    }>;
  };
<<<<<<< HEAD
  ai_analysis?: {
    damage_detected: boolean;
    ai_repaired_image?: string;
=======
  model_info?: {
    type: string;
    name: string;
    requested_type?: string;
    fallback_used?: boolean;
  };
}

interface AllModelsAnalysisResult {
  main_analysis: SingleModelResult | null;
  model2_analysis: SingleModelResult | null;
  model3_analysis: SingleModelResult | null;
  model4_analysis: SingleModelResult | null;
  combined_summary: {
    overall_score: number;
    overall_status: 'excellent' | 'good' | 'fair' | 'poor';
    description: string;
    recommendations: string[];
    models_used: {
      main_model: boolean;
      model2: boolean;
      model3: boolean;
      model4: boolean;
    };
    analysis_coverage: string;
    ensemble_details?: {
      prediction: string;
      confidence: number;
      reasoning: string;
      override_applied: boolean;
      ensemble_score: number;
      damage_detected: boolean;
      damage_types: string[];
      severity_score: number;
      models_agreement: number;
      unified_detections?: Array<{
        bbox: number[];
        class_name: string;
        confidence: number;
        source_models: string[];
        aggregated_confidence: number;
        detection_count: number;
        severity?: string;
      }>;
    };
  };
  model_info: {
    main_model: any;
    model2: any;
    model3: any;
    model4: any;
>>>>>>> 0c4af72d
  };
}

type AnalysisResult = SingleModelResult | AllModelsAnalysisResult;

export const AnalysisScreen: React.FC<AnalysisScreenProps> = ({ file, modelType, onBack }) => {
  const [isAnalyzing, setIsAnalyzing] = useState(true);
  const [imageUrl, setImageUrl] = useState<string>('');
  const [results, setResults] = useState<AnalysisResult | null>(null);
  const [error, setError] = useState<string | null>(null);
  const [showBoundingBoxes, setShowBoundingBoxes] = useState(true);
  const [showMainModelBoxes, setShowMainModelBoxes] = useState(true);
  const [showModel2Boxes, setShowModel2Boxes] = useState(true);
  const [showModel3Boxes, setShowModel3Boxes] = useState(true);
  const [showModel4Boxes, setShowModel4Boxes] = useState(true);


  const analyzeImage = async (imageFile: File) => {
    try {
      setIsAnalyzing(true);
      setError(null);
      
      const formData = new FormData();
      formData.append('file', imageFile);
      formData.append('model_type', modelType);
      
      console.log(`Analyzing with model type: ${modelType}`);
      
      // Use analyze-all endpoint for comprehensive results from all 4 models
      const response = await fetch('http://localhost:8000/analyze-all', {
        method: 'POST',
        body: formData,
      });
      
      if (!response.ok) {
        const errorData = await response.json();
        throw new Error(errorData.detail || 'Analysis failed');
      }
      
      const analysisResult = await response.json();
      
      // Transform backend response to match frontend expectations
      const transformedResult = {
        main_analysis: analysisResult.main_model?.analysis || null,
        model2_analysis: analysisResult.model2?.analysis || null,
        model3_analysis: analysisResult.model3?.analysis || null,
        model4_analysis: analysisResult.model4?.analysis || null,
        combined_summary: analysisResult.combined_summary || null,
        model_info: {
          main_model: analysisResult.main_model?.model_info || null,
          model2: analysisResult.model2?.model_info || null,
          model3: analysisResult.model3?.model_info || null,
          model4: analysisResult.model4?.model_info || null
        }
      };
      
      console.log('Backend response:', analysisResult);
      console.log('Transformed result:', transformedResult);
      
      setResults(transformedResult);
    } catch (err) {
      console.error('Analysis error:', err);
      setError(err instanceof Error ? err.message : 'Analysis failed');
      // Fallback to mock data on error
      setResults({
        cleanliness: {
          score: 0,
          status: 'poor',
          description: 'Analysis failed - please try again'
        },
        integrity: {
          damaged: false,
          damageLevel: 'none',
          description: 'Unable to analyze image'
        },
        heatmap: {
          areas: []
        },
        model_info: {
          type: modelType,
          name: `YOLOv8${modelType}`
        }
      });
    } finally {
      setIsAnalyzing(false);
    }
  };

  useEffect(() => {
    // Create image URL
    const url = URL.createObjectURL(file);
    setImageUrl(url);

    // Start real analysis
    analyzeImage(file);

    return () => {
      URL.revokeObjectURL(url);
    };
  }, [file]);

  const getStatusColor = (status: string) => {
    switch (status) {
      case 'excellent':
      case 'good':
        return 'text-[#c1f21d]';
      case 'fair':
        return 'text-yellow-400';
      case 'poor':
      case 'damaged':
        return 'text-red-400';
      default:
        return 'text-gray-400';
    }
  };

  const getSeverityColor = (severity: string) => {
    switch (severity) {
      case 'low':
        return 'bg-yellow-400';
      case 'medium':
        return 'bg-orange-400';
      case 'high':
        return 'bg-red-400';
      default:
        return 'bg-gray-400';
    }
  };

  return (
    <div className="min-h-screen bg-[#141414] py-8 px-6">
      <div className="max-w-6xl mx-auto">
        {/* Header */}
        <div className="flex items-center mb-8">
          <Button
            variant="ghost"
            onClick={onBack}
            className="text-gray-300 hover:text-white hover:bg-gray-800 mr-4"
          >
            <ArrowLeft className="w-4 h-4 mr-2" />
            Back to Upload
          </Button>
          <h1 className="text-3xl font-bold text-white">Vehicle Analysis</h1>
        </div>

        <div className="grid lg:grid-cols-2 gap-8">
          {/* Image Section */}
          <div className="relative">
            {/* Detection Toggles */}
            {!isAnalyzing && results && (
              ('heatmap' in results && results.heatmap.areas.length > 0) ||
              ('main_analysis' in results && (
                (results.main_analysis?.heatmap.areas.length || 0) > 0 ||
                (results.model2_analysis?.heatmap.areas.length || 0) > 0
              ))
            ) && (
              <div className="mb-4 space-y-3">
                {/* Main Toggle */}
                <div className="flex justify-end">
                  <Button
                     variant={showBoundingBoxes ? "default" : "outline"}
                     onClick={() => setShowBoundingBoxes(!showBoundingBoxes)}
                     className={cn(
                       "text-sm flex items-center gap-2",
                       showBoundingBoxes 
                         ? "bg-[#c1f21d] text-black hover:bg-[#a8d119]" 
                         : "border-gray-600 text-gray-300 hover:bg-gray-800"
                     )}
                   >
                     {showBoundingBoxes ? <EyeOff className="w-4 h-4" /> : <Eye className="w-4 h-4" />}
                     {showBoundingBoxes ? 'Hide' : 'Show'} All Detections
                   </Button>
                </div>
                
                {/* Individual Model Toggles */}
                {'combined_summary' in results && showBoundingBoxes && (
                  <div className="flex justify-end">
                    <div className="flex flex-wrap gap-2">
                      {results.combined_summary.models_used.main_model && (
                        <Button
                          variant={showMainModelBoxes ? "default" : "outline"}
                          size="sm"
                          onClick={() => setShowMainModelBoxes(!showMainModelBoxes)}
                          className={cn(
                            "text-xs flex items-center gap-1",
                            showMainModelBoxes 
                              ? "bg-[#c1f21d]/80 text-black hover:bg-[#c1f21d]" 
                              : "border-[#c1f21d]/40 text-[#c1f21d] hover:bg-[#c1f21d]/10"
                          )}
                        >
                          {showMainModelBoxes ? <EyeOff className="w-3 h-3" /> : <Eye className="w-3 h-3" />}
                          Main
                        </Button>
                      )}
                      {results.combined_summary.models_used.model2 && (
                        <Button
                          variant={showModel2Boxes ? "default" : "outline"}
                          size="sm"
                          onClick={() => setShowModel2Boxes(!showModel2Boxes)}
                          className={cn(
                            "text-xs flex items-center gap-1",
                            showModel2Boxes 
                              ? "bg-blue-500/80 text-white hover:bg-blue-500" 
                              : "border-blue-500/40 text-blue-400 hover:bg-blue-500/10"
                          )}
                        >
                          {showModel2Boxes ? <EyeOff className="w-3 h-3" /> : <Eye className="w-3 h-3" />}
                          Model 2
                        </Button>
                      )}
                      {results.combined_summary.models_used.model3 && (
                        <Button
                          variant={showModel3Boxes ? "default" : "outline"}
                          size="sm"
                          onClick={() => setShowModel3Boxes(!showModel3Boxes)}
                          className={cn(
                            "text-xs flex items-center gap-1",
                            showModel3Boxes 
                              ? "bg-purple-500/80 text-white hover:bg-purple-500" 
                              : "border-purple-500/40 text-purple-400 hover:bg-purple-500/10"
                          )}
                        >
                          {showModel3Boxes ? <EyeOff className="w-3 h-3" /> : <Eye className="w-3 h-3" />}
                          Model 3
                        </Button>
                      )}
                      {results.combined_summary.models_used.model4 && (
                        <Button
                          variant={showModel4Boxes ? "default" : "outline"}
                          size="sm"
                          onClick={() => setShowModel4Boxes(!showModel4Boxes)}
                          className={cn(
                            "text-xs flex items-center gap-1",
                            showModel4Boxes 
                              ? "bg-orange-500/80 text-white hover:bg-orange-500" 
                              : "border-orange-500/40 text-orange-400 hover:bg-orange-500/10"
                          )}
                        >
                          {showModel4Boxes ? <EyeOff className="w-3 h-3" /> : <Eye className="w-3 h-3" />}
                          Model 4
                        </Button>
                      )}

                    </div>
                  </div>
                )}
              </div>
            )}
            
            <div className="relative rounded-2xl overflow-hidden bg-[#2c2c2c] border border-black">
              <img
                src={imageUrl}
                alt="Uploaded vehicle"
                className={cn(
                  "w-full h-auto transition-transform duration-500",
                  isAnalyzing ? "scale-105" : "scale-100"
                )}
              />
              
              {/* Analysis Loader Overlay */}
              {isAnalyzing && (
                <div className="absolute inset-0 bg-black/20">
                  <Loader className="w-full h-full" />
                  <div className="absolute bottom-4 left-4 right-4">
                    <div className="bg-black/80 rounded-lg p-4 backdrop-blur-sm">
                      <p className="text-[#c1f21d] font-semibold mb-2">Analyzing Vehicle...</p>
                      <div className="w-full bg-gray-700 rounded-full h-2">
                        <div 
                          className="bg-[#c1f21d] h-2 rounded-full transition-all duration-300"
                          style={{ width: '100%', animation: 'progress 3s ease-in-out' }}
                        />
                      </div>
                    </div>
                  </div>
                </div>
              )}

              {/* Bounding Box Overlay */}
              {!isAnalyzing && results && showBoundingBoxes && (
                <div className="absolute inset-0">
                  {/* Single Analysis Bounding Boxes */}
                  {'heatmap' in results && results.heatmap.areas.map((area, index) => (
                    <div key={`single-${index}`}>
                      {/* Bounding Box */}
                      {area.bbox && (
                        <div
                          className={cn(
                            "absolute border-2 rounded-lg transition-all duration-300",
                            area.severity === 'high' ? 'border-red-400 bg-red-400/10' :
                            area.severity === 'medium' ? 'border-orange-400 bg-orange-400/10' :
                            'border-yellow-400 bg-yellow-400/10'
                          )}
                          style={{
                            left: `${area.bbox.x1}%`,
                            top: `${area.bbox.y1}%`,
                            width: `${area.bbox.x2 - area.bbox.x1}%`,
                            height: `${area.bbox.y2 - area.bbox.y1}%`,
                            boxShadow: `0 0 15px ${area.severity === 'high' ? '#ef444480' : area.severity === 'medium' ? '#f9731680' : '#eab30880'}`
                          }}
                        >
                          {/* Label with Confidence */}
                          <div className={cn(
                            "absolute -top-6 left-0 px-2 py-1 rounded text-xs font-semibold text-white shadow-lg",
                            area.severity === 'high' ? 'bg-red-500' :
                            area.severity === 'medium' ? 'bg-orange-500' :
                            'bg-yellow-500'
                          )}>
                            {area.defect_type?.toUpperCase() || 'DEFECT'}
                            {area.confidence && ` - ${Math.round(area.confidence * 100)}% conf`}
                          </div>
                        </div>
                      )}
                      
                      {/* Center Point */}
                      <div
                        className={cn(
                          "absolute w-3 h-3 rounded-full animate-pulse cursor-pointer z-10",
                          area.severity === 'high' ? 'bg-red-400' :
                          area.severity === 'medium' ? 'bg-orange-400' :
                          'bg-yellow-400'
                        )}
                        style={{
                          left: `${area.x}%`,
                          top: `${area.y}%`,
                          transform: 'translate(-50%, -50%)',
                          boxShadow: `0 0 10px ${area.severity === 'high' ? '#ef4444' : area.severity === 'medium' ? '#f97316' : '#eab308'}`
                        }}
                        title={area.description}
                      />
                    </div>
                  ))}
                  
                  {/* All Models Analysis Bounding Boxes */}
                  {'main_analysis' in results && (
                    <>
                      {/* Main Model Bounding Boxes */}
                      {showMainModelBoxes && results.main_analysis?.heatmap.areas.map((area, index) => (
                        <div key={`main-${index}`}>
                          {/* Bounding Box */}
                          {area.bbox && (
                            <div
                              className={cn(
                                "absolute border-2 rounded-lg transition-all duration-300",
                                area.severity === 'high' ? 'border-red-400 bg-red-400/10' :
                                area.severity === 'medium' ? 'border-orange-400 bg-orange-400/10' :
                                'border-yellow-400 bg-yellow-400/10'
                              )}
                              style={{
                                left: `${area.bbox.x1}%`,
                                top: `${area.bbox.y1}%`,
                                width: `${area.bbox.x2 - area.bbox.x1}%`,
                                height: `${area.bbox.y2 - area.bbox.y1}%`,
                                boxShadow: `0 0 15px ${area.severity === 'high' ? '#ef444480' : area.severity === 'medium' ? '#f9731680' : '#eab30880'}`
                              }}
                            >
                              {/* Label with Confidence */}
                              <div className={cn(
                                "absolute -top-6 left-0 px-2 py-1 rounded text-xs font-semibold text-white shadow-lg",
                                area.severity === 'high' ? 'bg-red-500' :
                                area.severity === 'medium' ? 'bg-orange-500' :
                                'bg-yellow-500'
                              )}>
                                MAIN: {area.defect_type?.toUpperCase() || 'DEFECT'}
                                {area.confidence && ` - ${Math.round(area.confidence * 100)}% conf`}
                              </div>
                            </div>
                          )}
                          
                          {/* Center Point */}
                          <div
                            className={cn(
                              "absolute w-3 h-3 rounded-full animate-pulse cursor-pointer z-10",
                              area.severity === 'high' ? 'bg-red-400' :
                              area.severity === 'medium' ? 'bg-orange-400' :
                              'bg-yellow-400'
                            )}
                            style={{
                              left: `${area.x}%`,
                              top: `${area.y}%`,
                              transform: 'translate(-50%, -50%)',
                              boxShadow: `0 0 10px ${area.severity === 'high' ? '#ef4444' : area.severity === 'medium' ? '#f97316' : '#eab308'}`
                            }}
                            title={`Main Model: ${area.description}`}
                          />
                        </div>
                      ))}


                      {/* Model 2 Bounding Boxes */}
                      {showModel2Boxes && results.model2_analysis?.heatmap.areas.map((area, index) => (
                        <div key={`model2-${index}`}>
                          {/* Bounding Box */}
                          {area.bbox && (
                            <div
                              className={cn(
                                "absolute border-2 rounded-lg transition-all duration-300",
                                area.severity === 'high' ? 'border-blue-400 bg-blue-400/10' :
                                area.severity === 'medium' ? 'border-blue-300 bg-blue-300/10' :
                                'border-blue-200 bg-blue-200/10'
                              )}
                              style={{
                                left: `${area.bbox.x1}%`,
                                top: `${area.bbox.y1}%`,
                                width: `${area.bbox.x2 - area.bbox.x1}%`,
                                height: `${area.bbox.y2 - area.bbox.y1}%`,
                                boxShadow: `0 0 15px ${area.severity === 'high' ? '#3b82f680' : area.severity === 'medium' ? '#93c5fd80' : '#dbeafe80'}`
                              }}
                            >
                              {/* Label with Confidence */}
                              <div className={cn(
                                "absolute -top-6 left-0 px-2 py-1 rounded text-xs font-semibold text-white shadow-lg",
                                area.severity === 'high' ? 'bg-blue-500' :
                                area.severity === 'medium' ? 'bg-blue-400' :
                                'bg-blue-300'
                              )}>
                                M2: {area.defect_type?.toUpperCase() || 'DEFECT'}
                                {area.confidence && ` - ${Math.round(area.confidence * 100)}% conf`}
                              </div>
                            </div>
                          )}
                          
                          {/* Center Point */}
                          <div
                            className={cn(
                              "absolute w-3 h-3 rounded-full animate-pulse cursor-pointer z-10",
                              area.severity === 'high' ? 'bg-blue-400' :
                              area.severity === 'medium' ? 'bg-blue-300' :
                              'bg-blue-200'
                            )}
                            style={{
                              left: `${area.x}%`,
                              top: `${area.y}%`,
                              transform: 'translate(-50%, -50%)',
                              boxShadow: `0 0 10px ${area.severity === 'high' ? '#3b82f6' : area.severity === 'medium' ? '#93c5fd' : '#dbeafe'}`
                            }}
                            title={`Model 2: ${area.description}`}
                          />
                        </div>
                      ))}

                      {/* Model 3 Bounding Boxes */}
                      {showModel3Boxes && results.model3_analysis?.heatmap.areas.map((area, index) => (
                        <div key={`model3-${index}`}>
                          {/* Bounding Box */}
                          {area.bbox && (
                            <div
                              className={cn(
                                "absolute border-2 rounded-lg transition-all duration-300",
                                area.severity === 'high' ? 'border-purple-400 bg-purple-400/10' :
                                area.severity === 'medium' ? 'border-purple-300 bg-purple-300/10' :
                                'border-purple-200 bg-purple-200/10'
                              )}
                              style={{
                                left: `${area.bbox.x1}%`,
                                top: `${area.bbox.y1}%`,
                                width: `${area.bbox.x2 - area.bbox.x1}%`,
                                height: `${area.bbox.y2 - area.bbox.y1}%`,
                                boxShadow: `0 0 15px ${area.severity === 'high' ? '#a855f780' : area.severity === 'medium' ? '#c4b5fd80' : '#e9d5ff80'}`
                              }}
                            >
                              {/* Label with Confidence */}
                              <div className={cn(
                                "absolute -top-6 left-0 px-2 py-1 rounded text-xs font-semibold text-white shadow-lg",
                                area.severity === 'high' ? 'bg-purple-500' :
                                area.severity === 'medium' ? 'bg-purple-400' :
                                'bg-purple-300'
                              )}>
                                M3: {area.defect_type?.toUpperCase() || 'DEFECT'}
                                {area.confidence && ` - ${Math.round(area.confidence * 100)}% conf`}
                              </div>
                            </div>
                          )}
                          
                          {/* Center Point */}
                          <div
                            className={cn(
                              "absolute w-3 h-3 rounded-full animate-pulse cursor-pointer z-10",
                              area.severity === 'high' ? 'bg-purple-400' :
                              area.severity === 'medium' ? 'bg-purple-300' :
                              'bg-purple-200'
                            )}
                            style={{
                              left: `${area.x}%`,
                              top: `${area.y}%`,
                              transform: 'translate(-50%, -50%)',
                              boxShadow: `0 0 10px ${area.severity === 'high' ? '#a855f7' : area.severity === 'medium' ? '#c4b5fd' : '#e9d5ff'}`
                            }}
                            title={`Model 3: ${area.description}`}
                          />
                        </div>
                      ))}

                      {/* Model 4 Bounding Boxes */}
                      {showModel4Boxes && results.model4_analysis?.heatmap.areas.map((area, index) => (
                        <div key={`model4-${index}`}>
                          {/* Bounding Box */}
                          {area.bbox && (
                            <div
                              className={cn(
                                "absolute border-2 rounded-lg transition-all duration-300",
                                area.severity === 'high' ? 'border-orange-400 bg-orange-400/10' :
                                area.severity === 'medium' ? 'border-orange-300 bg-orange-300/10' :
                                'border-orange-200 bg-orange-200/10'
                              )}
                              style={{
                                left: `${area.bbox.x1}%`,
                                top: `${area.bbox.y1}%`,
                                width: `${area.bbox.x2 - area.bbox.x1}%`,
                                height: `${area.bbox.y2 - area.bbox.y1}%`,
                                boxShadow: `0 0 15px ${area.severity === 'high' ? '#f97316b0' : area.severity === 'medium' ? '#fdba74b0' : '#fed7aab0'}`
                              }}
                            >
                              {/* Label with Confidence */}
                              <div className={cn(
                                "absolute -top-6 left-0 px-2 py-1 rounded text-xs font-semibold text-white shadow-lg",
                                area.severity === 'high' ? 'bg-orange-500' :
                                area.severity === 'medium' ? 'bg-orange-400' :
                                'bg-orange-300'
                              )}>
                                M4: {area.defect_type?.toUpperCase() || 'DEFECT'}
                                {area.confidence && ` - ${Math.round(area.confidence * 100)}% conf`}
                              </div>
                            </div>
                          )}
                          
                          {/* Center Point */}
                          <div
                            className={cn(
                              "absolute w-3 h-3 rounded-full animate-pulse cursor-pointer z-10",
                              area.severity === 'high' ? 'bg-orange-400' :
                              area.severity === 'medium' ? 'bg-orange-300' :
                              'bg-orange-200'
                            )}
                            style={{
                              left: `${area.x}%`,
                              top: `${area.y}%`,
                              transform: 'translate(-50%, -50%)',
                              boxShadow: `0 0 10px ${area.severity === 'high' ? '#f97316' : area.severity === 'medium' ? '#fdba74' : '#fed7aa'}`
                            }}
                            title={`Model 4: ${area.description}`}
                          />
                        </div>
                      ))}
                    </>
                  )}
                </div>
              )}
            </div>
          </div>

          {/* Results Section */}
          <div className="space-y-6">
            {isAnalyzing ? (
              <div className="flex items-center justify-center h-64">
                <div className="text-center">
                  <div className="w-16 h-16 border-2 border-[#c1f21d] rounded-full animate-spin border-t-transparent mx-auto mb-4" />
                  <p className="text-xl text-gray-300">Processing your image...</p>
                  <p className="text-sm text-gray-500 mt-2">This may take a few moments</p>
                </div>
              </div>
            ) : error ? (
              <div className="flex items-center justify-center h-64">
                <div className="text-center">
                  <AlertTriangle className="w-16 h-16 text-red-400 mx-auto mb-4" />
                  <p className="text-xl text-red-400 mb-2">Analysis Failed</p>
                  <p className="text-gray-400 mb-4">{error}</p>
                  <Button
                    onClick={() => analyzeImage(file)}
                    className="bg-[#c1f21d] text-[#141414] hover:bg-[#c1f21d]/90 font-semibold"
                  >
                    Try Again
                  </Button>
                </div>
              </div>
            ) : (
              results && (
                <div className="space-y-6 animate-fade-in">
                  {/* Check if it's dual analysis result */}
                  {'combined_summary' in results ? (
                    // Dual Analysis Results
                    <>
                      {/* Combined Summary Card */}
                      <Card className="bg-[#2c2c2c] border-black">
                        <CardHeader className="pb-3">
                          <CardTitle className="flex items-center text-white">
                            <Shield className="w-5 h-5 mr-2 text-[#c1f21d]" />
                            Overall Assessment
                          </CardTitle>
                        </CardHeader>
                        <CardContent>
                          <div className="flex items-center justify-between mb-3">
                            <span className="text-gray-300">Status:</span>
                            <span className={cn("font-semibold capitalize", getStatusColor(results.combined_summary.overall_status))}>
                              {results.combined_summary.overall_status}
                            </span>
                          </div>
                          <p className="text-gray-400 text-sm mb-4">{results.combined_summary.description}</p>
                          


                          {/* Ensemble Details */}
                          {results.combined_summary.ensemble_details && (
                            <div className="mt-4 border-t border-gray-600 pt-4">
                              <h4 className="text-sm font-semibold text-gray-300 mb-3 flex items-center">
                                <Shield className="w-4 h-4 mr-2 text-[#c1f21d]" />
                                Ensemble Analysis Details
                              </h4>
                              <div className="bg-[#1a1a1a] rounded-lg p-3 space-y-2">
                                <div className="flex items-center justify-between">
                                  <span className="text-gray-400 text-sm">Prediction:</span>
                                  <span className="text-white text-sm font-medium">{results.combined_summary.ensemble_details.prediction}</span>
                                </div>
                                <div className="flex items-center justify-between">
                                  <span className="text-gray-400 text-sm">Confidence:</span>
                                  <span className="text-[#c1f21d] text-sm font-medium">{results.combined_summary.ensemble_details.confidence}%</span>
                                </div>



                                {results.combined_summary.ensemble_details.damage_types.length > 0 && (
                                  <div className="mt-2">
                                    <span className="text-gray-400 text-sm">Damage Types:</span>
                                    <div className="flex flex-wrap gap-1 mt-1">
                                      {results.combined_summary.ensemble_details.damage_types.map((type, index) => (
                                        <span key={index} className="bg-red-900/30 text-red-300 text-xs px-2 py-1 rounded">
                                          {typeof type === 'object' ? (type.type || type.name || JSON.stringify(type)) : type}
                                        </span>
                                      ))}
                                    </div>
                                  </div>
                                )}
                                <div className="mt-2 pt-2 border-t border-gray-700">
                                  <span className="text-gray-400 text-sm">Reasoning:</span>
                                  <p className="text-gray-300 text-sm mt-1">
                                    {typeof results.combined_summary.ensemble_details.reasoning === 'object' 
                                      ? JSON.stringify(results.combined_summary.ensemble_details.reasoning, null, 2)
                                      : results.combined_summary.ensemble_details.reasoning}
                                  </p>
                                </div>
                                {results.combined_summary.ensemble_details.override_applied && (
                                  <div className="mt-2 bg-blue-900/20 border border-blue-700/30 rounded p-2">
                                    <span className="text-blue-300 text-xs font-medium">🔧 Model Override Applied</span>
                                  </div>
                                )}
                              </div>
                            </div>
                          )}
                        </CardContent>
                      </Card>

                      {/* Individual Model Results */}
                      <Card className="bg-[#2c2c2c] border-black">
                        <CardHeader className="pb-3">
                          <CardTitle className="text-white">Detailed Analysis</CardTitle>
                        </CardHeader>
                        <CardContent>
                          <div className="grid grid-cols-1 md:grid-cols-2 gap-4">
                            {/* Main Model Results */}
                            {results.main_analysis && (
                              <div>
                                <h4 className="text-md font-semibold text-gray-300 mb-3">
                                  Main Model Analysis
                                </h4>
                                <div className="bg-[#1a1a1a] rounded-lg p-3 space-y-2">
                                  <div className="flex items-center justify-between">
                                    <span className="text-gray-400 text-sm">Verdict:</span>
                                    <span className={cn(
                                      "font-semibold text-sm",
                                      results.main_analysis.integrity.damaged ? "text-red-400" : "text-[#c1f21d]"
                                    )}>
                                      {results.main_analysis.integrity.damaged ? 'Damaged' : 'Intact'}
                                    </span>
                                  </div>
                                  {results.main_analysis.heatmap.areas.length > 0 && (
                                    <>
                                      <div className="flex items-center justify-between">
                                        <span className="text-gray-400 text-sm">Detections:</span>
                                        <span className="text-white text-sm">{results.main_analysis.heatmap.areas.length}</span>
                                      </div>
                                      <div className="mt-2">
                                        <span className="text-gray-400 text-sm">Damage Types:</span>
                                        <div className="flex flex-wrap gap-1 mt-1">
                                          {results.main_analysis.heatmap.areas.map((area, index) => (
                                            <span key={index} className="bg-red-900/30 text-red-300 text-xs px-2 py-1 rounded">
                                              {area.description} ({Math.round(area.confidence * 100)}%)
                                            </span>
                                          ))}
                                        </div>
                                      </div>
                                    </>
                                  )}
                                </div>
                              </div>
                            )}

                            {/* Model 2 Results */}
                            {results.model2_analysis && (
                              <div>
                                <h4 className="text-md font-semibold text-blue-400 mb-3">
                                  Model 2 Analysis
                                </h4>
                                <div className="bg-[#1a1a1a] rounded-lg p-3 space-y-2">
                                  <div className="flex items-center justify-between">
                                    <span className="text-gray-400 text-sm">Verdict:</span>
                                    <span className={cn(
                                      "font-semibold text-sm",
                                      results.model2_analysis.integrity.damaged ? "text-red-400" : "text-[#c1f21d]"
                                    )}>
                                      {results.model2_analysis.integrity.damaged ? 'Damaged' : 'Intact'}
                                    </span>
                                  </div>
                                  {results.model2_analysis.heatmap.areas.length > 0 && (
                                    <>
                                      <div className="flex items-center justify-between">
                                        <span className="text-gray-400 text-sm">Detections:</span>
                                        <span className="text-white text-sm">{results.model2_analysis.heatmap.areas.length}</span>
                                      </div>
                                      <div className="mt-2">
                                        <span className="text-gray-400 text-sm">Damage Types:</span>
                                        <div className="flex flex-wrap gap-1 mt-1">
                                          {results.model2_analysis.heatmap.areas.map((area, index) => (
                                            <span key={index} className="bg-blue-900/30 text-blue-300 text-xs px-2 py-1 rounded">
                                              {area.description} ({Math.round(area.confidence * 100)}%)
                                            </span>
                                          ))}
                                        </div>
                                      </div>
                                    </>
                                  )}
                                </div>
                              </div>
                            )}

                            {/* Model 3 Results */}
                            {results.model3_analysis && (
                              <div>
                                <h4 className="text-md font-semibold text-purple-400 mb-3">
                                  Model 3 Analysis
                                </h4>
                                <div className="bg-[#1a1a1a] rounded-lg p-3 space-y-2">
                                  <div className="flex items-center justify-between">
                                    <span className="text-gray-400 text-sm">Verdict:</span>
                                    <span className={cn(
                                      "font-semibold text-sm",
                                      results.model3_analysis.integrity.damaged ? "text-red-400" : "text-[#c1f21d]"
                                    )}>
                                      {results.model3_analysis.integrity.damaged ? 'Damaged' : 'Intact'}
                                    </span>
                                  </div>
                                  {results.model3_analysis.heatmap.areas.length > 0 && (
                                    <>
                                      <div className="flex items-center justify-between">
                                        <span className="text-gray-400 text-sm">Detections:</span>
                                        <span className="text-white text-sm">{results.model3_analysis.heatmap.areas.length}</span>
                                      </div>
                                      <div className="mt-2">
                                        <span className="text-gray-400 text-sm">Damage Types:</span>
                                        <div className="flex flex-wrap gap-1 mt-1">
                                          {results.model3_analysis.heatmap.areas.map((area, index) => (
                                            <span key={index} className="bg-purple-900/30 text-purple-300 text-xs px-2 py-1 rounded">
                                              {area.description} ({Math.round(area.confidence * 100)}%)
                                            </span>
                                          ))}
                                        </div>
                                      </div>
                                    </>
                                  )}
                                </div>
                              </div>
                            )}

                            {/* Model 4 Results */}
                            {results.model4_analysis && (
                              <div>
                                <h4 className="text-md font-semibold text-orange-400 mb-3">
                                  Model 4 Analysis
                                </h4>
                                <div className="bg-[#1a1a1a] rounded-lg p-3 space-y-2">
                                  <div className="flex items-center justify-between">
                                    <span className="text-gray-400 text-sm">Verdict:</span>
                                    <span className={cn(
                                      "font-semibold text-sm",
                                      results.model4_analysis.integrity.damaged ? "text-red-400" : "text-[#c1f21d]"
                                    )}>
                                      {results.model4_analysis.integrity.damaged ? 'Damaged' : 'Intact'}
                                    </span>
                                  </div>
                                  {results.model4_analysis.heatmap.areas.length > 0 && (
                                    <>
                                      <div className="flex items-center justify-between">
                                        <span className="text-gray-400 text-sm">Detections:</span>
                                        <span className="text-white text-sm">{results.model4_analysis.heatmap.areas.length}</span>
                                      </div>
                                      <div className="mt-2">
                                        <span className="text-gray-400 text-sm">Damage Types:</span>
                                        <div className="flex flex-wrap gap-1 mt-1">
                                          {results.model4_analysis.heatmap.areas.map((area, index) => (
                                            <span key={index} className="bg-orange-900/30 text-orange-300 text-xs px-2 py-1 rounded">
                                              {area.description} ({Math.round(area.confidence * 100)}%)
                                            </span>
                                          ))}
                                        </div>
                                      </div>
                                    </>
                                  )}
                                </div>
                              </div>
                            )}
                          </div>
                        </CardContent>
                      </Card>


                    </>
                  ) : (
                    // Single Model Results (fallback)
                    <>
                      {/* Cleanliness Card */}
                      <Card className="bg-[#2c2c2c] border-black">
                        <CardHeader className="pb-3">
                          <CardTitle className="flex items-center text-white">
                            <Shield className="w-5 h-5 mr-2 text-[#c1f21d]" />
                            Cleanliness Assessment
                          </CardTitle>
                        </CardHeader>
                        <CardContent>
                          <div className="flex items-center justify-between mb-3">
                            <span className="text-gray-300">Score:</span>
                            <span className={cn("font-bold text-lg", getStatusColor(results.cleanliness.status))}>
                              {results.cleanliness.score}/100
                            </span>
                          </div>
                          <div className="flex items-center justify-between mb-3">
                            <span className="text-gray-300">Status:</span>
                            <span className={cn("font-semibold capitalize", getStatusColor(results.cleanliness.status))}>
                              {results.cleanliness.status}
                            </span>
                          </div>
                          <p className="text-gray-400 text-sm">{results.cleanliness.description}</p>
                        </CardContent>
                      </Card>

                      {/* Integrity Card */}
                      <Card className="bg-[#2c2c2c] border-black">
                        <CardHeader className="pb-3">
                          <CardTitle className="flex items-center text-white">
                            {results.integrity.damaged ? (
                              <AlertTriangle className="w-5 h-5 mr-2 text-red-400" />
                            ) : (
                              <CheckCircle className="w-5 h-5 mr-2 text-[#c1f21d]" />
                            )}
                            Structural Integrity
                          </CardTitle>
                        </CardHeader>
                        <CardContent>
                          <div className="flex items-center justify-between mb-3">
                            <span className="text-gray-300">Condition:</span>
                            <span className={cn(
                              "font-semibold",
                              results.integrity.damaged ? "text-red-400" : "text-[#c1f21d]"
                            )}>
                              {results.integrity.damaged ? 'Damaged' : 'Intact'}
                            </span>
                          </div>
                          {results.integrity.damaged && (
                            <div className="flex items-center justify-between mb-3">
                              <span className="text-gray-300">Damage Level:</span>
                              <span className={cn("font-semibold capitalize", getStatusColor(results.integrity.damageLevel))}>
                                {results.integrity.damageLevel}
                              </span>
                            </div>
                          )}
                          <p className="text-gray-400 text-sm">{results.integrity.description}</p>
                        </CardContent>
                      </Card>

                      {/* Model Information */}
                      {results.model_info && (
                        <Card className="bg-[#2c2c2c] border-black">
                          <CardHeader className="pb-3">
                            <CardTitle className="text-white">Model Information</CardTitle>
                          </CardHeader>
                          <CardContent>
                            <div className="text-sm text-gray-400 space-y-1">
                              <p>Model: {results.model_info.name}</p>
                              <p>Type: {results.model_info.type}</p>
                              {results.model_info.fallback_used && (
                                <p className="text-yellow-400">⚠️ Fallback model used</p>
                              )}
                            </div>
                          </CardContent>
                        </Card>
                      )}
                    </>
                  )}

<<<<<<< HEAD
                  {/* AI-Repaired Preview */}
                  {results.ai_analysis?.damage_detected && results.ai_analysis?.ai_repaired_image && (
                    <Card className="bg-[#2c2c2c] border-black animate-fade-in">
                      <CardHeader className="pb-3">
                        <CardTitle className="flex items-center text-white">
                          <Sparkles className="w-5 h-5 mr-2 text-[#c1f21d]" />
                          AI-Repaired Preview
                        </CardTitle>
                      </CardHeader>
                      <CardContent>
                        <p className="text-gray-400 text-sm mb-4">
                          Our AI has generated a preview of how your car would look after repairs:
                        </p>
                        <div className="relative rounded-xl overflow-hidden bg-[#1a1a1a] border border-[#c1f21d]/20">
                          <img
                            src={`data:image/jpeg;base64,${results.ai_analysis.ai_repaired_image}`}
                            alt="AI-repaired vehicle preview"
                            className="w-full h-auto transition-all duration-500 hover:scale-105"
                          />
                          <div className="absolute top-3 right-3">
                            <div className="bg-[#c1f21d]/90 text-[#141414] px-3 py-1 rounded-full text-xs font-semibold">
                              AI Generated
                            </div>
                          </div>
                        </div>
                        <div className="mt-4 p-3 bg-[#1a1a1a] rounded-lg border border-[#c1f21d]/20">
                          <p className="text-[#c1f21d] text-sm font-medium mb-1">
                            ✨ Preview Only
                          </p>
                          <p className="text-gray-400 text-xs">
                            This is an AI-generated visualization of potential repairs. Actual results may vary.
                          </p>
                        </div>
                      </CardContent>
                    </Card>
                  )}
=======

>>>>>>> 0c4af72d

                  {/* Action Buttons */}
                  <div className="flex space-x-4 pt-4">
                    <Button
                      onClick={onBack}
                      className="flex-1 bg-[#c1f21d] text-[#141414] hover:bg-[#c1f21d]/90 font-semibold"
                    >
                      Analyze Another Image
                    </Button>
                  </div>
                </div>
              )
            )}
          </div>
        </div>
      </div>
    </div>
  );
};<|MERGE_RESOLUTION|>--- conflicted
+++ resolved
@@ -38,11 +38,10 @@
       confidence?: number;
     }>;
   };
-<<<<<<< HEAD
   ai_analysis?: {
     damage_detected: boolean;
     ai_repaired_image?: string;
-=======
+  };
   model_info?: {
     type: string;
     name: string;
@@ -75,7 +74,11 @@
       override_applied: boolean;
       ensemble_score: number;
       damage_detected: boolean;
-      damage_types: string[];
+      damage_types: Array<{
+        type: string;
+        confidence: number;
+        supporting_models: string[];
+      }>;
       severity_score: number;
       models_agreement: number;
       unified_detections?: Array<{
@@ -94,7 +97,6 @@
     model2: any;
     model3: any;
     model4: any;
->>>>>>> 0c4af72d
   };
 }
 
@@ -718,9 +720,9 @@
                                   <div className="mt-2">
                                     <span className="text-gray-400 text-sm">Damage Types:</span>
                                     <div className="flex flex-wrap gap-1 mt-1">
-                                      {results.combined_summary.ensemble_details.damage_types.map((type, index) => (
+                                      {results.combined_summary.ensemble_details.damage_types.map((damageType, index) => (
                                         <span key={index} className="bg-red-900/30 text-red-300 text-xs px-2 py-1 rounded">
-                                          {typeof type === 'object' ? (type.type || type.name || JSON.stringify(type)) : type}
+                                          {damageType.type}
                                         </span>
                                       ))}
                                     </div>
@@ -778,8 +780,8 @@
                                         <span className="text-gray-400 text-sm">Damage Types:</span>
                                         <div className="flex flex-wrap gap-1 mt-1">
                                           {results.main_analysis.heatmap.areas.map((area, index) => (
-                                            <span key={index} className="bg-red-900/30 text-red-300 text-xs px-2 py-1 rounded">
-                                              {area.description} ({Math.round(area.confidence * 100)}%)
+                                            <span key={index} className="bg-[#c1f21d]/20 text-[#c1f21d] text-xs px-2 py-1 rounded">
+                                              {area.description} {area.confidence ? `(${Math.round(area.confidence * 100)}%)` : ''}
                                             </span>
                                           ))}
                                         </div>
@@ -817,7 +819,7 @@
                                         <div className="flex flex-wrap gap-1 mt-1">
                                           {results.model2_analysis.heatmap.areas.map((area, index) => (
                                             <span key={index} className="bg-blue-900/30 text-blue-300 text-xs px-2 py-1 rounded">
-                                              {area.description} ({Math.round(area.confidence * 100)}%)
+                                              {area.description} {area.confidence ? `(${Math.round(area.confidence * 100)}%)` : ''}
                                             </span>
                                           ))}
                                         </div>
@@ -855,7 +857,7 @@
                                         <div className="flex flex-wrap gap-1 mt-1">
                                           {results.model3_analysis.heatmap.areas.map((area, index) => (
                                             <span key={index} className="bg-purple-900/30 text-purple-300 text-xs px-2 py-1 rounded">
-                                              {area.description} ({Math.round(area.confidence * 100)}%)
+                                              {area.description} {area.confidence ? `(${Math.round(area.confidence * 100)}%)` : ''}
                                             </span>
                                           ))}
                                         </div>
@@ -893,7 +895,7 @@
                                         <div className="flex flex-wrap gap-1 mt-1">
                                           {results.model4_analysis.heatmap.areas.map((area, index) => (
                                             <span key={index} className="bg-orange-900/30 text-orange-300 text-xs px-2 py-1 rounded">
-                                              {area.description} ({Math.round(area.confidence * 100)}%)
+                                              {area.description} {area.confidence ? `(${Math.round(area.confidence * 100)}%)` : ''}
                                             </span>
                                           ))}
                                         </div>
@@ -991,9 +993,8 @@
                     </>
                   )}
 
-<<<<<<< HEAD
                   {/* AI-Repaired Preview */}
-                  {results.ai_analysis?.damage_detected && results.ai_analysis?.ai_repaired_image && (
+                  {'ai_analysis' in results && results.ai_analysis?.damage_detected && results.ai_analysis?.ai_repaired_image && (
                     <Card className="bg-[#2c2c2c] border-black animate-fade-in">
                       <CardHeader className="pb-3">
                         <CardTitle className="flex items-center text-white">
@@ -1028,9 +1029,6 @@
                       </CardContent>
                     </Card>
                   )}
-=======
-
->>>>>>> 0c4af72d
 
                   {/* Action Buttons */}
                   <div className="flex space-x-4 pt-4">
