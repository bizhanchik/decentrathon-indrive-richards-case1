from fastapi import FastAPI, File, UploadFile, HTTPException, status, WebSocket, WebSocketDisconnect, Query
from fastapi.middleware.cors import CORSMiddleware
from fastapi.responses import JSONResponse
from pydantic import BaseModel
import uvicorn
import os
import tempfile
import shutil
from pathlib import Path
import json
from typing import Dict, Any, List, Optional
import logging
import time
from PIL import Image, ImageDraw, ImageFont
import io
import base64
import google.generativeai as genai
from dotenv import load_dotenv

# Import our inference system
from inference import CarDefectInference
from ensemble_logic import EnsembleLogic
# Add model2, model3, model4 to path and import
import sys
from pathlib import Path
model2_path = str(Path(__file__).parent / 'model2')
model3_path = str(Path(__file__).parent / 'model3')
model4_path = str(Path(__file__).parent / 'model4')
if model2_path not in sys.path:
    sys.path.append(model2_path)
if model3_path not in sys.path:
    sys.path.append(model3_path)
if model4_path not in sys.path:
    sys.path.append(model4_path)

# Import model2's DefectDetectionInference class
import importlib.util
spec = importlib.util.spec_from_file_location("model2_inference", Path(__file__).parent / 'model2' / 'inference.py')
model2_inference = importlib.util.module_from_spec(spec)
spec.loader.exec_module(model2_inference)
DefectDetectionInference = model2_inference.DefectDetectionInference

# Import model3's CarDamageDetectionInference class
spec3 = importlib.util.spec_from_file_location("model3_inference", Path(__file__).parent / 'model3' / 'inference.py')
model3_inference = importlib.util.module_from_spec(spec3)
spec3.loader.exec_module(model3_inference)
CarDamageDetectionInference3 = model3_inference.CarDamageDetectionInference

# Import model4's CarDamageDetectionInference class
spec4 = importlib.util.spec_from_file_location("model4_inference", Path(__file__).parent / 'model4' / 'inference.py')
model4_inference = importlib.util.module_from_spec(spec4)
spec4.loader.exec_module(model4_inference)
CarDamageDetectionInference4 = model4_inference.CarDamageDetectionInference

# Load environment variables
load_dotenv()

# Configure logging
logging.basicConfig(level=logging.INFO)
logger = logging.getLogger(__name__)

app = FastAPI(
    title="RichardsDrive Car Defect Detection API",
    description="AI-powered car defect detection and analysis",
    version="1.0.0"
)

# Configure CORS
app.add_middleware(
    CORSMiddleware,
    allow_origins=["*"],  # In production, specify exact origins
    allow_credentials=True,
    allow_methods=["*"],
    allow_headers=["*"],
)

# Global inference engines
inference_engine = None
defect_inference_engine = None
model3_inference_engine = None
model4_inference_engine = None
ensemble_engine = None

# Configure Gemini API
GEMINI_API_KEY = os.getenv('GEMINI_API_KEY')

if GEMINI_API_KEY:
    try:
        genai.configure(api_key=GEMINI_API_KEY)
        logger.info("Gemini API configured successfully")
    except Exception as e:
        logger.error(f"Failed to configure Gemini API: {e}")
else:
    logger.warning("GEMINI_API_KEY not found in environment variables")

# Nano Banana model (Gemini 2.5 Flash Image Preview)
NANO_BANANA_MODEL = "gemini-2.5-flash-image-preview"

# Pydantic models for image generation
class TextToImageRequest(BaseModel):
    prompt: str
    image_size: str = "1024x1024"

class ImageToImageRequest(BaseModel):
    image_base64: str
    prompt: str = ""

class GeneratedImageResponse(BaseModel):
    image_base64: str
    message: str = "Image successfully generated"

def find_latest_checkpoint() -> str:
    """Find the latest trained model checkpoint"""
<<<<<<< HEAD
    # Look for runs directory in parent directory (since we're in backend/)
    runs_dir = Path("../runs")
=======
    # Use the specified yolov8s model path
    yolov8s_model_path = Path("../runs/train/yolov8s/weights/best.pt")
    if yolov8s_model_path.exists():
        logger.info(f"Using yolov8s model: {yolov8s_model_path}")
        return str(yolov8s_model_path)
    
    # Fallback to relative path search
    runs_dir = Path("runs")
>>>>>>> 0c4af72d
    if not runs_dir.exists():
        # Try current directory as fallback
        runs_dir = Path("runs")
        if not runs_dir.exists():
            raise FileNotFoundError("No runs directory found")
    
    # Look for the latest car_defect_detection run
    detection_dirs = list(runs_dir.glob("car_defect_detection*"))
    if not detection_dirs:
        # Also check for train/yolov8s directory
        train_dirs = list(runs_dir.glob("train/yolov8*"))
        if not train_dirs:
            raise FileNotFoundError("No training runs found")
        detection_dirs = train_dirs
    
    # Sort by modification time and get the latest
    latest_dir = max(detection_dirs, key=lambda x: x.stat().st_mtime)
    logger.info(f"Found latest training directory: {latest_dir}")
    
    # Check for best.pt first, then last.pt
    weights_dir = latest_dir / "weights"
    if not weights_dir.exists():
        raise FileNotFoundError(f"No weights directory found in {latest_dir}")
    
    best_pt = weights_dir / "best.pt"
    last_pt = weights_dir / "last.pt"
    
    if best_pt.exists():
        logger.info(f"Using best checkpoint: {best_pt}")
        return str(best_pt)
    elif last_pt.exists():
        logger.info(f"No best checkpoint found, using last checkpoint: {last_pt}")
        return str(last_pt)
    else:
        raise FileNotFoundError(f"No model weights found in {weights_dir}")

def initialize_inference_engine(model_type: str = 's'):
    """Initialize the inference engine with the specified model type
    
    Args:
        model_type: Model type ('n' for YOLOv8n or 's' for YOLOv8s)
    """
    global inference_engine
    try:
        print("\n" + "="*80)
        print("🚗 INITIALIZING MAIN CAR DEFECT DETECTION MODEL")
        print("="*80)
        print(f"🔧 Model Type: YOLOv8{model_type.upper()}")
        
        # Try to find the best checkpoint first
        try:
            best_checkpoint = find_latest_checkpoint()
            print(f"📁 Model Path: {best_checkpoint}")
            print(f"✅ Using trained checkpoint")
            inference_engine = CarDefectInference(model_path=best_checkpoint, model_type=model_type)
        except FileNotFoundError as e:
            print(f"⚠️  Could not find checkpoint: {e}. Using default model.")
            inference_engine = CarDefectInference(model_type=model_type)
        
        print("🎯 Classes: Dent, Dislocation, Scratch, Shatter, Damaged, Severe Damage")
        print("✅ STATUS: MAIN MODEL LOADED SUCCESSFULLY!")
        print("="*80 + "\n")
        logger.info("🚀 Main inference engine initialized successfully")
    except Exception as e:
        print("❌ STATUS: MAIN MODEL FAILED TO LOAD!")
        print("="*80 + "\n")
        logger.error(f"💥 Failed to initialize inference engine: {e}")
        raise

def initialize_defect_inference_engine():
    """Initialize the crack detection inference engine"""
    global defect_inference_engine
    
    try:
        print("="*80)
        print("🔍 INITIALIZING MODEL2 - ADVANCED DEFECT DETECTION")
        print("="*80)
        
        # Use the correct absolute path for model2
        model_path = Path("../runs/train/model2/weights/best.pt")
        print(f"📁 Model Path: {model_path}")
        
        if not model_path.exists():
            print("❌ STATUS: MODEL2 NOT FOUND!")
            print("⚠️  Advanced defect detection will be unavailable")
            print("="*80 + "\n")
            logger.warning(f"🚫 Model2 not found at {model_path}, defect detection (model2) will be unavailable")
            defect_inference_engine = None
            return
        
        # Initialize the crack detection inference engine with 55% confidence threshold
        defect_inference_engine = DefectDetectionInference(model_path=str(model_path), confidence_threshold=0.55)
        print("🎯 Specialized for: Advanced crack and defect detection")
        print("💻 Device: CPU")
        print("🔧 Confidence Threshold: 0.55 (55%)")
        print("✅ STATUS: MODEL2 LOADED SUCCESSFULLY!")
        print("="*80 + "\n")
        logger.info(f"🚀 Defect detection engine (model2) initialized with model: {model_path}")
        
    except Exception as e:
        print("❌ STATUS: MODEL2 FAILED TO LOAD!")
        print(f"💥 Error: {e}")
        print("="*80 + "\n")
        logger.error(f"💥 Failed to initialize defect inference engine: {e}")
        defect_inference_engine = None

def initialize_model3_inference_engine():
    """Initialize the model3 inference engine"""
    global model3_inference_engine
    
    try:
        print("="*80)
        print("🔍 INITIALIZING MODEL3 - SPECIALIZED DEFECT DETECTION")
        print("="*80)
        
        # Use the correct absolute path for model3
        model_path = Path("../runs/train/model3/weights/best.pt")
        print(f"📁 Model Path: {model_path}")
        
        if not model_path.exists():
            print("❌ STATUS: MODEL3 NOT FOUND!")
            print("⚠️  Model3 defect detection will be unavailable")
            print("="*80 + "\n")
            logger.warning(f"🚫 Model3 not found at {model_path}, model3 detection will be unavailable")
            model3_inference_engine = None
            return
        
        # Initialize the model3 inference engine with 25% confidence threshold
        model3_inference_engine = CarDamageDetectionInference3(model_path=str(model_path), confidence_threshold=0.25)
        print("🎯 Specialized for: Model3 defect detection")
        print("💻 Device: CPU")
        print("🔧 Confidence Threshold: 0.25 (25%)")
        print("✅ STATUS: MODEL3 LOADED SUCCESSFULLY!")
        print("="*80 + "\n")
        logger.info(f"🚀 Model3 inference engine initialized with model: {model_path}")
        
    except Exception as e:
        print("❌ STATUS: MODEL3 FAILED TO LOAD!")
        print(f"💥 Error: {e}")
        print("="*80 + "\n")
        logger.error(f"💥 Failed to initialize model3 inference engine: {e}")
        model3_inference_engine = None

def initialize_model4_inference_engine():
    """Initialize the model4 inference engine"""
    global model4_inference_engine
    
    try:
        print("="*80)
        print("🔍 INITIALIZING MODEL4 - ADVANCED DEFECT DETECTION")
        print("="*80)
        
        # Use the correct absolute path for model4
        model_path = Path("../runs/train/model4/weights/best.pt")
        print(f"📁 Model Path: {model_path}")
        
        if not model_path.exists():
            print("❌ STATUS: MODEL4 NOT FOUND!")
            print("⚠️  Model4 defect detection will be unavailable")
            print("="*80 + "\n")
            logger.warning(f"🚫 Model4 not found at {model_path}, model4 detection will be unavailable")
            model4_inference_engine = None
            return
        
        # Initialize the model4 inference engine with 55% confidence threshold
        model4_inference_engine = CarDamageDetectionInference4(model_path=str(model_path), confidence_threshold=0.55)
        print("🎯 Specialized for: Model4 defect detection")
        print("💻 Device: CPU")
        print("🔧 Confidence Threshold: 0.55 (55%)")
        print("✅ STATUS: MODEL4 LOADED SUCCESSFULLY!")
        print("="*80 + "\n")
        logger.info(f"🚀 Model4 inference engine initialized with model: {model_path}")
        
    except Exception as e:
        print("❌ STATUS: MODEL4 FAILED TO LOAD!")
        print(f"💥 Error: {e}")
        print("="*80 + "\n")
        logger.error(f"💥 Failed to initialize model4 inference engine: {e}")
        model4_inference_engine = None

def convert_analysis_to_frontend_format(analysis, img_width: int, img_height: int) -> Dict[str, Any]:
    """Convert our analysis format to match frontend expectations"""
    
    # Filter out scratch classifications for yolov8s model
    if hasattr(analysis, 'defect_groups') and analysis.defect_groups:
        filtered_groups = []
        for group in analysis.defect_groups:
            # Skip scratch classifications
            if group.defect_type.lower() != 'scratch':
                filtered_groups.append(group)
        analysis.defect_groups = filtered_groups
    
    # Calculate cleanliness score based on defects
    if not analysis.car_detected:
        cleanliness_score = 0
        cleanliness_status = "poor"
        cleanliness_description = "No car detected in the image"
    elif not analysis.defect_groups:
        cleanliness_score = 95
        cleanliness_status = "excellent"
        cleanliness_description = "Vehicle appears to be in excellent condition with no visible defects"
    else:
        # Calculate score based on severity and number of defects
        # Convert severity strings to numeric scores
        severity_map = {'slight': 1, 'moderate': 3, 'severe': 5}
        severity_values = []
        for group in analysis.defect_groups:
            severity_val = severity_map.get(group.severity, 1)
            if isinstance(severity_val, (int, float)):
                severity_values.append(severity_val)
            else:
                severity_values.append(1)  # Default fallback
        total_severity = sum(severity_values)
        num_defects = len(analysis.defect_groups)
        
        # Score calculation (higher severity and more defects = lower score)
        base_score = 100
        severity_penalty = min(total_severity * 10, 60)  # Max 60 points for severity
        count_penalty = min(num_defects * 5, 20)  # Max 20 points for count
        
        cleanliness_score = max(base_score - severity_penalty - count_penalty, 10)
        
        if cleanliness_score >= 80:
            cleanliness_status = "good"
            cleanliness_description = "Vehicle appears well-maintained with minor issues detected"
        elif cleanliness_score >= 60:
            cleanliness_status = "fair"
            cleanliness_description = "Vehicle shows moderate wear and defects that may need attention"
        else:
            cleanliness_status = "poor"
            cleanliness_description = "Vehicle has significant defects that require immediate attention"
    
    # Determine damage level
    damaged = len(analysis.defect_groups) > 0
    if not damaged:
        damage_level = "none"
        damage_description = "No structural damage detected"
    else:
        # Convert severity strings to numeric scores for comparison
        severity_map = {'slight': 1, 'moderate': 3, 'severe': 5}
        max_severity = max(severity_map.get(group.severity, 1) for group in analysis.defect_groups)
        if max_severity <= 2:
            damage_level = "minor"
            damage_description = f"Minor defects detected: {', '.join(set(group.defect_type for group in analysis.defect_groups))}"
        elif max_severity <= 4:
            damage_level = "moderate"
            damage_description = f"Moderate damage detected: {', '.join(set(group.defect_type for group in analysis.defect_groups))}"
        else:
            damage_level = "severe"
            damage_description = f"Severe damage detected: {', '.join(set(group.defect_type for group in analysis.defect_groups))}"
    
    # Create heatmap areas from defect groups
    heatmap_areas = []
    
    for group in analysis.defect_groups:
        # Convert bbox center to percentage coordinates
        if group.bbox:
            # Normalize pixel coordinates to 0-1, then convert to percentage
            x1_norm = float(group.bbox[0]) / img_width
            y1_norm = float(group.bbox[1]) / img_height
            x2_norm = float(group.bbox[2]) / img_width
            y2_norm = float(group.bbox[3]) / img_height
            
            x_center = ((x1_norm + x2_norm) / 2) * 100
            y_center = ((y1_norm + y2_norm) / 2) * 100
            
            # Map severity string to frontend severity levels
            severity_map = {'slight': 1, 'moderate': 3, 'severe': 5}
            severity_score = severity_map.get(group.severity, 1)
            if severity_score <= 2:
                severity = "low"
            elif severity_score <= 4:
                severity = "medium"
            else:
                severity = "high"
            
            heatmap_areas.append({
                "x": round(x_center, 1),
                "y": round(y_center, 1),
                "severity": severity,
                "description": f"{group.defect_type.title()} (confidence: {float(group.confidence):.2f})",
                "bbox": {
                    "x1": round(x1_norm * 100, 1),
                    "y1": round(y1_norm * 100, 1),
                    "x2": round(x2_norm * 100, 1),
                    "y2": round(y2_norm * 100, 1)
                },
                "defect_type": group.defect_type,
                "confidence": round(float(group.confidence), 3)
            })
    
    return {
        "cleanliness": {
            "score": int(cleanliness_score),
            "status": cleanliness_status,
            "description": cleanliness_description
        },
        "integrity": {
            "damaged": damaged,
            "damageLevel": damage_level,
            "description": damage_description
        },
        "heatmap": {
            "areas": heatmap_areas
        }
    }

async def analyze_and_repair_with_gemini(image_path: str) -> tuple[int, Optional[str]]:
    """
    Use Gemini to check for damage and provide a mock repaired image.
    Note: Gemini 2.5 Flash Image Preview doesn't support image generation,
    so we'll detect damage and return a mock repair for demonstration.
    
    Args:
        image_path: Path to the car image
        
    Returns:
        Tuple of (damage_detected, repaired_image_base64)
        damage_detected: 0 if no damage, 1 if damage detected
        repaired_image_base64: Base64 string of mock repaired image if damage found, None otherwise
    """
    try:
        if not GEMINI_API_KEY or GEMINI_API_KEY == 'your-gemini-api-key-here':
            logger.warning("Gemini API key not configured, returning mock result")
            # Mock response for testing - assume damage detected and return original image
            with open(image_path, 'rb') as img_file:
                return 1, base64.b64encode(img_file.read()).decode('utf-8')
            
        # Load and encode image for Gemini
        with open(image_path, 'rb') as image_file:
            image_data = image_file.read()
            
        # Create Gemini model for damage detection only
        model = genai.GenerativeModel('gemini-1.5-flash')
        
        # Prepare the image for Gemini
        image_parts = [
            {
                "mime_type": "image/jpeg",
                "data": image_data
            }
        ]
        
        # Create prompt for damage detection only
        prompt = """
        Carefully examine this car image for ANY visible damage or imperfections including:
        - Dents (even small ones)
        - Scratches (any visible marks on paint)
        - Rust or corrosion
        - Cracks in body panels or windows
        - Missing parts or trim
        - Paint damage, chips, or discoloration
        - Worn or damaged bumpers
        - Any other visible defects or wear
        
        Look closely at all areas of the vehicle. Even minor damage should be detected.
        
        Respond with ONLY a single number:
        0 = Absolutely no visible damage or wear detected
        1 = Any visible damage, wear, or imperfections detected
        
        Be thorough in your assessment - if you see ANY imperfection, return 1.
        """
        
        # Generate response for damage detection
        response = model.generate_content([prompt] + image_parts)
        
        # Parse response for damage status
        damage_detected = 0
        repaired_image = None
        
        result_text = response.text.strip()
        if '1' in result_text:
            damage_detected = 1
            # Generate actual repaired image using Nano Banana
            repaired_image = await generate_repaired_car_with_nanobanana(image_path)
            logger.info("Damage detected - generating repaired image with Nano Banana")
        else:
            logger.info("No damage detected")
        
        return damage_detected, repaired_image
            
    except Exception as e:
        logger.error(f"Error in Gemini analysis and repair: {e}")
        # Return 0 on error to avoid issues
        return 0, None

async def generate_repaired_car_with_nanobanana(image_path: str) -> Optional[str]:
    """
    Generate a repaired car image using the Nano Banana model (Gemini 2.5 Flash Image Preview).
    """
    try:
        if not GEMINI_API_KEY:
            logger.error("Gemini API key not available")
            return None
            
        # Load the image
        with open(image_path, 'rb') as f:
            image_data = f.read()
        
        # Prepare image for Gemini
        image_parts = [
            {
                "mime_type": "image/jpeg",
                "data": image_data
            }
        ]
        
        # Create a detailed repair prompt for Nano Banana
        repair_prompt = """
        You are an expert automotive repair AI. Looking at this damaged car image, generate a high-quality repaired version that shows:
        
        1. All visible damage completely fixed (dents removed, scratches eliminated, rust cleaned)
        2. Perfect paint finish with matching colors
        3. Restored body panels to original condition
        4. Clean, professional automotive appearance
        5. Maintain the same car model, color scheme, and lighting conditions
        6. Keep the same camera angle and background
        
        Generate a photorealistic image of this exact car but in perfect, like-new condition. The repair should look professional and seamless, as if done by expert automotive technicians.
        """
        
        # Use Nano Banana model for image generation
        model = genai.GenerativeModel(NANO_BANANA_MODEL)
        
        # Generate the repaired image
        response = model.generate_content([repair_prompt] + image_parts)
        
        # Extract the generated image from response
        if hasattr(response, 'candidates') and response.candidates:
            candidate = response.candidates[0]
            if hasattr(candidate, 'content') and candidate.content.parts:
                for part in candidate.content.parts:
                    if hasattr(part, 'inline_data') and part.inline_data:
                        # Get the generated image data
                        generated_image_data = part.inline_data.data
                        return base64.b64encode(generated_image_data).decode('utf-8')
        
        logger.warning("No image generated by Nano Banana model")
        return None
        
    except Exception as e:
        logger.error(f"Error generating repaired image with Nano Banana: {e}")
        return None

# This function is now replaced by analyze_and_repair_with_gemini
# Keeping for backward compatibility if needed elsewhere
async def generate_fixed_car_with_nanobanana(image_path: str) -> Optional[str]:
    """
    DEPRECATED: Use analyze_and_repair_with_gemini instead.
    This function is kept for backward compatibility.
    """
    damage_detected, repaired_image = await analyze_and_repair_with_gemini(image_path)
    return repaired_image if damage_detected else None

@app.on_event("startup")
async def startup_event():
    """Initialize all inference engines on startup"""
    global ensemble_engine
    # Use trained YOLOv8s model at startup
    initialize_inference_engine(model_type='s')
    # Initialize all defect detection models
    initialize_defect_inference_engine()
    initialize_model3_inference_engine()
    initialize_model4_inference_engine()
    # Initialize ensemble engine
    ensemble_engine = EnsembleLogic()
    
    # Beautiful startup banner
    print("\n" + "="*80)
    print("🚀 RICHARDSDRIVE CAR DEFECT DETECTION API")
    print("="*80)
    print("🌟 System Status: READY")
    print("🔗 Server URL: http://0.0.0.0:8000")
    print("📚 API Docs: http://0.0.0.0:8000/docs")
    print("\n🤖 AI Models Status:")
    if inference_engine is not None:
        print("   ✅ Main Model (YOLOv8s): ACTIVE")
        print("   📊 Classes: 6 defect types")
    else:
        print("   ❌ Main Model: FAILED")
    
    if defect_inference_engine is not None:
        print("   ✅ Model2 (Advanced): ACTIVE")
        print("   🔍 Specialized: Crack & defect detection")
    else:
        print("   ⚠️  Model2: UNAVAILABLE")
    
    if model3_inference_engine is not None:
        print("   ✅ Model3 (Specialized): ACTIVE")
        print("   🔍 Specialized: Model3 defect detection")
    else:
        print("   ⚠️  Model3: UNAVAILABLE")
    
    if model4_inference_engine is not None:
        print("   ✅ Model4 (Advanced): ACTIVE")
        print("   🔍 Specialized: Model4 defect detection")
    else:
        print("   ⚠️  Model4: UNAVAILABLE")
    
    print("\n🛠️  Available Endpoints:")
    print("   📤 POST /analyze - Single model analysis")
    print("   🔄 POST /analyze-dual - Dual model analysis")
    print("   🎯 POST /analyze-all - All 4 models analysis")
    print("   ❤️  GET /health - Health check")
    print("   ℹ️  GET /model-info - Model information")
    print("\n🎯 Ready to detect car defects with AI precision!")
    print("="*80 + "\n")
    logger.info("🚀 RichardsDrive API startup completed successfully")

@app.get("/")
async def root():
    """Health check endpoint"""
    return {"message": "RichardsDrive Car Defect Detection API is running"}

@app.get("/health")
async def health_check():
    """Detailed health check"""
    global inference_engine
    return {
        "status": "healthy" if inference_engine is not None else "unhealthy",
        "model_loaded": inference_engine is not None,
        "version": "1.0.0"
    }

@app.post("/analyze")
<<<<<<< HEAD
async def analyze_image(file: UploadFile = File(...), real_time_detection: bool = Query(False, description="If true, only use ML model for faster analysis. If false, use full analysis with Gemini and Nano Banana.")):
    """Analyze uploaded car image for defects"""
=======
async def analyze_image(file: UploadFile = File(...), model_type: str = 's'):
    """Analyze uploaded car image for defects using the specified model
    
    Args:
        file: The uploaded car image
        model_type: Model type ('s' for YOLOv8s - only supported model)
    """
>>>>>>> 0c4af72d
    global inference_engine
    
    # Validate model type - only 's' (YOLOv8s) is supported as we only have the trained model
    if model_type.lower() != 's':
        raise HTTPException(status_code=400, detail="Invalid model type. Only 's' for YOLOv8s is supported")
    
    # Initialize inference engine with the specified model type if needed
    if inference_engine is None or inference_engine.model_type != model_type.lower():
        logger.info(f"Switching to model type: {model_type.lower()}")
        initialize_inference_engine(model_type=model_type.lower())
    
    # Validate file type
    if not file.content_type or not file.content_type.startswith('image/'):
        raise HTTPException(status_code=400, detail="File must be an image")
    
    # Validate file size (10MB limit)
    max_size = 10 * 1024 * 1024  # 10MB
    file_content = await file.read()
    if len(file_content) > max_size:
        raise HTTPException(status_code=400, detail="File size exceeds 10MB limit")
    
    try:
        # Validate image format
        image = Image.open(io.BytesIO(file_content))
        image.verify()  # Verify it's a valid image
        
        # Reset file pointer and save to temporary file
        with tempfile.NamedTemporaryFile(delete=False, suffix='.jpg') as temp_file:
            temp_file.write(file_content)
            temp_file_path = temp_file.name
        
        try:
            # Get image dimensions
            import cv2
            img = cv2.imread(temp_file_path)
            img_height, img_width = img.shape[:2]
            
            # Run inference
            logger.info(f"Analyzing image: {file.filename} with model type: {model_type}")
            analysis = inference_engine.predict_image(
                temp_file_path,
                conf_threshold=0.55,  # High confidence threshold to show only reliable detections
                iou_threshold=0.5
            )
            
            # Convert to frontend format
            result = convert_analysis_to_frontend_format(analysis, img_width, img_height)
            
<<<<<<< HEAD
            # Conditional analysis based on real_time_detection parameter
            if real_time_detection:
                # Real-time mode: Only use ML model for speed
                logger.info(f"Real-time analysis completed for {file.filename} (ML model only)")
                result['ai_analysis'] = {
                    'damage_detected': len(result.get('heatmap', {}).get('areas', [])) > 0,
                    'ai_repaired_image': None,  # Not generated in real-time mode
                    'mode': 'real_time'
                }
            else:
                # Full analysis mode: Use Gemini and Nano Banana
                logger.info(f"Analyzing and repairing image with Gemini: {file.filename}")
                damage_detected, ai_repaired_image = await analyze_and_repair_with_gemini(temp_file_path)
                
                if damage_detected == 1:
                    if ai_repaired_image:
                        logger.info(f"Damage detected and AI-repaired image generated successfully for {file.filename}")
                    else:
                        logger.warning(f"Damage detected but failed to generate AI-repaired image for {file.filename}")
                else:
                    logger.info(f"No damage detected by Gemini for {file.filename}")
                
                # Add AI results to response
                result['ai_analysis'] = {
                    'damage_detected': damage_detected == 1,
                    'ai_repaired_image': ai_repaired_image,
                    'mode': 'full_analysis'
                }
=======
            # Add model type information to the result (use actual loaded model type)
            actual_model_type = inference_engine.model_type
            result['model_info'] = {
                'type': actual_model_type,
                'name': f"YOLOv8{actual_model_type}",
                'requested_type': model_type.lower(),
                'fallback_used': actual_model_type != model_type.lower()
            }
>>>>>>> 0c4af72d
            
            logger.info(f"Analysis completed for {file.filename}")
            return JSONResponse(content=result)
            
        finally:
            # Clean up temporary file
            os.unlink(temp_file_path)
            
    except Exception as e:
        logger.error(f"Error analyzing image {file.filename}: {e}")
        raise HTTPException(status_code=500, detail=f"Error analyzing image: {str(e)}")

@app.post("/analyze-all")
async def analyze_image_all_models(file: UploadFile = File(...)):
    """Analyze uploaded car image using all 4 models for comprehensive detection
    
    Args:
        file: The uploaded car image
    
    Returns:
        Combined analysis from all 4 models: main model, model2, model3, and model4
    """
    global inference_engine, defect_inference_engine, model3_inference_engine, model4_inference_engine
    
    # Validate file type
    if not file.content_type or not file.content_type.startswith('image/'):
        raise HTTPException(status_code=400, detail="File must be an image")
    
    # Validate file size (10MB limit)
    max_size = 10 * 1024 * 1024  # 10MB
    file_content = await file.read()
    if len(file_content) > max_size:
        raise HTTPException(status_code=400, detail="File size exceeds 10MB limit")
    
    try:
        # Validate image format
        image = Image.open(io.BytesIO(file_content))
        image.verify()  # Verify it's a valid image
        
        # Reset file pointer and save to temporary file
        with tempfile.NamedTemporaryFile(delete=False, suffix='.jpg') as temp_file:
            temp_file.write(file_content)
            temp_file_path = temp_file.name
        
        try:
            # Get image dimensions
            import cv2
            img = cv2.imread(temp_file_path)
            img_height, img_width = img.shape[:2]
            
            # Initialize engines if needed
            if inference_engine is None:
                initialize_inference_engine(model_type='s')
            if defect_inference_engine is None:
                initialize_defect_inference_engine()
            if model3_inference_engine is None:
                initialize_model3_inference_engine()
            if model4_inference_engine is None:
                initialize_model4_inference_engine()
            
            # Run analysis with main model
            logger.info(f"Running main defect analysis on: {file.filename}")
            main_analysis = None
            if inference_engine is not None:
                main_analysis = inference_engine.predict_image(
                    temp_file_path,
                    conf_threshold=0.55,
                    iou_threshold=0.5
                )
            
            # Run analysis with model2
            logger.info(f"Running model2 analysis on: {file.filename}")
            model2_analysis = None
            if defect_inference_engine is not None:
                model2_result = defect_inference_engine.predict_single(temp_file_path)
                model2_analysis = {
                    'detections': model2_result.get('detections', []),
                    'num_detections': model2_result.get('num_detections', 0),
                    'inference_time': model2_result.get('inference_time_ms', 0)
                }
            
            # Run analysis with model3
            logger.info(f"Running model3 analysis on: {file.filename}")
            model3_analysis = None
            if model3_inference_engine is not None:
                model3_result = model3_inference_engine.predict_single(temp_file_path)
                model3_analysis = {
                    'detections': model3_result.get('detections', []),
                    'num_detections': model3_result.get('num_detections', 0),
                    'inference_time': model3_result.get('inference_time_ms', 0)
                }
                
                # Apply conflict resolution to Model 3 before sending to frontend
                if ensemble_engine and model3_analysis:
                    resolved_model3_analysis = ensemble_engine.resolve_model3_conflicts(model3_analysis)
                    if resolved_model3_analysis and resolved_model3_analysis.get('conflict_resolved'):
                        logger.info(f"Model 3 conflicts resolved: {resolved_model3_analysis['resolved_detection_count']} detections kept out of {resolved_model3_analysis['original_detection_count']} original")
                        model3_analysis = resolved_model3_analysis
            
            # Run analysis with model4
            logger.info(f"Running model4 analysis on: {file.filename}")
            model4_analysis = None
            if model4_inference_engine is not None:
                model4_result = model4_inference_engine.predict_single(temp_file_path)
                model4_analysis = {
                    'detections': model4_result.get('detections', []),
                    'num_detections': model4_result.get('num_detections', 0),
                    'inference_time': model4_result.get('inference_time_ms', 0)
                }
            
            # Combine results from all models
            combined_result = {
                'main_model': {
                    'available': main_analysis is not None,
                    'analysis': convert_analysis_to_frontend_format(main_analysis, img_width, img_height) if main_analysis else None,
                    'model_info': {
                        'type': 's',
                        'name': 'YOLOv8s - Multi-class Defect Detection',
                        'classes': inference_engine.class_names if inference_engine else []
                    }
                },
                'model2': {
                    'available': model2_analysis is not None,
                    'analysis': convert_defect_analysis_to_frontend_format(model2_analysis, img_width, img_height) if model2_analysis else None,
                    'model_info': {
                        'type': 'defect_detection_model2',
                        'name': 'Model2 - Specialized Defect Detection',
                        'classes': ['crack', 'dent', 'glass shatter', 'lamp broken', 'scratch', 'tire flat']
                    }
                },
                'model3': {
                    'available': model3_analysis is not None,
                    'analysis': convert_defect_analysis_to_frontend_format(model3_analysis, img_width, img_height) if model3_analysis else None,
                    'model_info': {
                        'type': 'defect_detection_model3',
                        'name': 'Model3 - Specialized Defect Detection',
                        'classes': ['crack', 'dent', 'glass shatter', 'lamp broken', 'scratch', 'tire flat']
                    }
                },
                'model4': {
                    'available': model4_analysis is not None,
                    'analysis': convert_defect_analysis_to_frontend_format(model4_analysis, img_width, img_height) if model4_analysis else None,
                    'model_info': {
                        'type': 'defect_detection_model4',
                        'name': 'Model4 - Advanced Defect Detection',
                        'classes': ['crack', 'dent', 'glass shatter', 'lamp broken', 'scratch', 'tire flat']
                    }
                },
                'combined_summary': None  # Temporarily disable to test
            }
            
            # Debug: Check what we're passing to generate_all_models_summary
            logger.info(f"Debug: main_analysis type = {type(main_analysis)}")
            logger.info(f"Debug: model2_analysis type = {type(model2_analysis)}")
            logger.info(f"Debug: model3_analysis type = {type(model3_analysis)}")
            logger.info(f"Debug: model4_analysis type = {type(model4_analysis)}")
            
            combined_summary = generate_all_models_summary(main_analysis, model2_analysis, model3_analysis, model4_analysis)
            combined_result['combined_summary'] = combined_summary
            
            logger.info(f"All models analysis completed for {file.filename}")
            return JSONResponse(content=combined_result)
            
        finally:
            # Clean up temporary file
            os.unlink(temp_file_path)
            
    except Exception as e:
        logger.error(f"Error in all models analysis for {file.filename}: {e}")
        raise HTTPException(status_code=500, detail=f"Error analyzing image: {str(e)}")

@app.post("/analyze-dual")
async def analyze_image_dual(file: UploadFile = File(...)):
    """Analyze uploaded car image using both models for comprehensive detection
    
    Args:
        file: The uploaded car image
    
    Returns:
        Combined analysis from both the main defect detection model and secondary defect detection model (model2)
    """
    global inference_engine, defect_inference_engine
    
    # Validate file type
    if not file.content_type or not file.content_type.startswith('image/'):
        raise HTTPException(status_code=400, detail="File must be an image")
    
    # Validate file size (10MB limit)
    max_size = 10 * 1024 * 1024  # 10MB
    file_content = await file.read()
    if len(file_content) > max_size:
        raise HTTPException(status_code=400, detail="File size exceeds 10MB limit")
    
    try:
        # Validate image format
        image = Image.open(io.BytesIO(file_content))
        image.verify()  # Verify it's a valid image
        
        # Reset file pointer and save to temporary file
        with tempfile.NamedTemporaryFile(delete=False, suffix='.jpg') as temp_file:
            temp_file.write(file_content)
            temp_file_path = temp_file.name
        
        try:
            # Get image dimensions
            import cv2
            img = cv2.imread(temp_file_path)
            img_height, img_width = img.shape[:2]
            
            # Initialize engines if needed
            if inference_engine is None:
                initialize_inference_engine(model_type='s')
            if defect_inference_engine is None:
                initialize_defect_inference_engine()
            
            # Run analysis with main model
            logger.info(f"Running main defect analysis on: {file.filename}")
            main_analysis = None
            if inference_engine is not None:
                main_analysis = inference_engine.predict_image(
                    temp_file_path,
                    conf_threshold=0.55,
                    iou_threshold=0.5
                )
            
            # Run analysis with defect detection model (model2)
            logger.info(f"Running defect detection analysis (model2) on: {file.filename}")
            defect_analysis = None
            if defect_inference_engine is not None:
                defect_result = defect_inference_engine.predict_single(temp_file_path)
                # Convert defect detection format to match main analysis
                defect_analysis = {
                    'detections': defect_result.get('detections', []),
                    'num_detections': defect_result.get('num_detections', 0),
                    'inference_time': defect_result.get('inference_time_ms', 0)
                }
            
            # Combine results
            combined_result = {
                'main_model': {
                    'available': main_analysis is not None,
                    'analysis': convert_analysis_to_frontend_format(main_analysis, img_width, img_height) if main_analysis else None,
                    'model_info': {
                        'type': 's',
                        'name': 'YOLOv8s - Multi-class Defect Detection',
                        'classes': inference_engine.class_names if inference_engine else []
                    }
                },
                'defect_model': {
                    'available': defect_analysis is not None,
                    'analysis': convert_defect_analysis_to_frontend_format(defect_analysis, img_width, img_height) if defect_analysis else None,
                    'model_info': {
                        'type': 'defect_detection',
                        'name': 'YOLOv8s - 6-Class Defect Detection Specialist',
                        'classes': ['crack', 'dent', 'glass shatter', 'lamp broken', 'scratch', 'tire flat']
                    }
                },
                'combined_summary': generate_combined_summary(main_analysis, defect_analysis)
            }
            
            logger.info(f"Dual analysis completed for {file.filename}")
            return JSONResponse(content=combined_result)
            
        finally:
            # Clean up temporary file
            os.unlink(temp_file_path)
            
    except Exception as e:
        logger.error(f"Error in dual analysis for {file.filename}: {e}")
        raise HTTPException(status_code=500, detail=f"Error analyzing image: {str(e)}")

def convert_defect_analysis_to_frontend_format(defect_analysis, img_width: int, img_height: int) -> Dict[str, Any]:
    """Convert defect detection results to frontend format"""
    if not defect_analysis or not defect_analysis.get('detections'):
        return {
            'cleanliness': {
                'score': 95,
                'status': 'excellent',
                'description': 'No cracks detected'
            },
            'integrity': {
                'damaged': False,
                'damageLevel': 'none',
                'description': 'No structural damage detected'
            },
            'heatmap': {'areas': []}
        }
    
    # Filter out unwanted classifications
    all_detections = defect_analysis['detections']
    detections = []
    for detection in all_detections:
        defect_class = detection.get('class', '').lower()
        # Filter out flat tire classifications for all models
        # Filter out scratch classifications for all models (as requested)
        if defect_class not in ['tire flat', 'flat tire', 'scratch']:
            detections.append(detection)
        else:
            logger.info(f"Filtered out {defect_class} classification (confidence: {detection.get('confidence', 0):.2f})")
    
    # If no detections remain after filtering, return clean result
    if not detections:
        return {
            'cleanliness': {
                'score': 95,
                'status': 'excellent',
                'description': 'No significant defects detected after filtering'
            },
            'integrity': {
                'damaged': False,
                'damageLevel': 'none',
                'description': 'No structural damage detected'
            },
            'heatmap': {'areas': []}
        }
    num_defects = len(detections)
    
    # Calculate score based on number and size of defects
    base_score = 100
    defect_penalty = min(num_defects * 15, 70)  # Max 70 points penalty
    score = max(base_score - defect_penalty, 10)
    
    # Determine status
    if score >= 80:
        status = 'good'
        damage_level = 'minor'
    elif score >= 60:
        status = 'fair'
        damage_level = 'moderate'
    else:
        status = 'poor'
        damage_level = 'severe'
    
    # Convert detections to heatmap areas
    areas = []
    for detection in detections:
        bbox = detection['bbox']  # [x1, y1, x2, y2]
        center_x = ((bbox[0] + bbox[2]) / 2) / img_width * 100
        center_y = ((bbox[1] + bbox[3]) / 2) / img_height * 100
        
        # Convert absolute coordinates to percentages
        bbox_percent = {
            'x1': (bbox[0] / img_width) * 100,
            'y1': (bbox[1] / img_height) * 100,
            'x2': (bbox[2] / img_width) * 100,
            'y2': (bbox[3] / img_height) * 100
        }
        
        # Determine severity based on defect type and size
        defect_class = detection.get('class', 'unknown')
        defect_area = (bbox[2] - bbox[0]) * (bbox[3] - bbox[1])
        img_area = img_width * img_height
        relative_size = defect_area / img_area
        
        # Base severity on defect type (removed scratch and tire flat as they're filtered out)
        severity_map = {
            'crack': 'high',
            'dent': 'medium', 
            'glass shatter': 'high',
            'lamp broken': 'high'
        }
        severity = severity_map.get(defect_class, 'medium')
        
        # Adjust severity based on size for certain defect types
        if defect_class in ['crack', 'dent'] and relative_size > 0.01:
            if severity == 'low':
                severity = 'medium'
            elif severity == 'medium':
                severity = 'high'
        
        areas.append({
            'x': center_x,
            'y': center_y,
            'severity': severity,
            'description': f'{defect_class.title()} detected (confidence: {detection["confidence"]:.2f})',
            'bbox': bbox_percent,
            'defect_type': defect_class,
            'confidence': detection['confidence']
        })
    
    return {
        'cleanliness': {
            'score': score,
            'status': status,
            'description': f'{num_defects} defect(s) detected'
        },
        'integrity': {
            'damaged': True,
            'damageLevel': damage_level,
            'description': f'Structural integrity compromised by {num_defects} defect(s)'
        },
        'heatmap': {'areas': areas}
    }

def generate_combined_summary(main_analysis, defect_analysis) -> Dict[str, Any]:
    """Generate a combined summary from both analyses"""
    main_available = main_analysis is not None
    defect_available = defect_analysis is not None and defect_analysis.get('detections')
    
    if not main_available and not defect_available:
        return {
            'overall_score': 0,
            'overall_status': 'poor',
            'description': 'Analysis failed for both models',
            'recommendations': ['Please try uploading the image again']
        }
    
    # Calculate combined score
    main_score = 95  # Default if no main analysis
    defect_score = 95  # Default if no defects
    
    if main_available and main_analysis.defect_groups:
        # Calculate main model score based on defects
        severity_map = {'slight': 1, 'moderate': 3, 'severe': 5}
        severity_values = []
        for group in main_analysis.defect_groups:
            # Debug: Check what group.severity actually is
            logger.info(f"Debug: group.severity = {group.severity}, type = {type(group.severity)}")
            
            # Handle case where severity might be a list or other type
            if isinstance(group.severity, list):
                # If it's a list, take the first element or use default
                severity_str = group.severity[0] if group.severity else 'slight'
            elif isinstance(group.severity, str):
                severity_str = group.severity
            else:
                severity_str = str(group.severity) if group.severity else 'slight'
            
            severity_val = severity_map.get(severity_str.lower(), 1)
            severity_values.append(severity_val)
        
        total_severity = sum(severity_values)
        num_defects = len(main_analysis.defect_groups)
        main_score = max(100 - (total_severity * 10) - (num_defects * 5), 10)
        logger.info(f"Debug: main_score calculated = {main_score}, type = {type(main_score)}")
    
    if defect_available:
        num_defects = len(defect_analysis['detections'])
        defect_score = max(100 - (num_defects * 15), 10)
    
    # Combined score (weighted average)
    combined_score = int((main_score * 0.7) + (defect_score * 0.3))
    
    # Determine overall status
    if combined_score >= 85:
        status = 'excellent'
    elif combined_score >= 70:
        status = 'good'
    elif combined_score >= 50:
        status = 'fair'
    else:
        status = 'poor'
    
    # Generate recommendations
    recommendations = []
    if main_available and main_analysis.defect_groups:
        recommendations.append('Address visible defects before vehicle use')
    if defect_available:
        recommendations.append('Inspect and repair structural defects immediately')
    if not recommendations:
        recommendations.append('Vehicle appears to be in good condition')
    
    return {
        'overall_score': combined_score,
        'overall_status': status,
        'description': f'Combined analysis from both detection models',
        'recommendations': recommendations,
        'models_used': {
            'main_defect_detection': main_available,
            'defect_detection': defect_available
        }
    }

def generate_recommendations_from_ensemble(ensemble_result: Dict[str, Any]) -> List[str]:
    """Generate recommendations based on ensemble prediction results"""
    recommendations = []
    
    if ensemble_result.get('override_applied') and ensemble_result.get('override_model') == 'model3':
        recommendations.append("Vehicle appears to be in good condition based on comprehensive analysis")
        recommendations.append("Regular maintenance schedule recommended to maintain current condition")
        return recommendations
    
    if not ensemble_result.get('damage_detected'):
        recommendations.append("No significant damage detected across all models")
        recommendations.append("Vehicle appears to be in good condition")
        recommendations.append("Continue regular maintenance and inspections")
        return recommendations
    
    damage_types = ensemble_result.get('damage_types', [])
    severity_score = ensemble_result.get('severity_score', 0)
    
    if severity_score >= 15:
        recommendations.append("Severe damage detected - immediate professional inspection recommended")
        recommendations.append("Do not operate vehicle until repairs are completed")
    elif severity_score >= 8:
        recommendations.append("Moderate damage detected - schedule repair appointment soon")
        recommendations.append("Monitor damage areas for any worsening")
    else:
        recommendations.append("Minor damage detected - address when convenient")
        recommendations.append("Regular monitoring recommended")
    
    # Specific recommendations based on damage types
    for damage_type in damage_types:
        damage_class = damage_type.get('type', '')
        if damage_class == 'glass_damage':
            recommendations.append("Glass damage detected - replace immediately for safety")
        elif damage_class == 'tire_damage':
            recommendations.append("Tire damage detected - inspect and replace if necessary")
        elif damage_class == 'severe_damage':
            recommendations.append("Severe structural damage - professional assessment required")
        elif damage_class == 'crack':
            recommendations.append("Crack damage detected - monitor for expansion")
    
    return recommendations

def generate_all_models_summary(main_analysis, model2_analysis, model3_analysis, model4_analysis) -> Dict[str, Any]:
    """Generate a combined summary from all 4 models using ensemble logic"""
    global ensemble_engine
    
    logger.info("Starting ensemble-based model summary generation")
    
    # Use ensemble logic if available
    if ensemble_engine is not None:
        try:
            ensemble_result = ensemble_engine.generate_ensemble_prediction(
                main_analysis, model2_analysis, model3_analysis, model4_analysis
            )
            
            # Convert ensemble result to frontend format
            return {
                'overall_score': ensemble_result['ensemble_score'],
                'overall_status': 'excellent' if ensemble_result['ensemble_score'] >= 85 else 
                                'good' if ensemble_result['ensemble_score'] >= 70 else 
                                'fair' if ensemble_result['ensemble_score'] >= 50 else 'poor',
                'description': ensemble_result['reasoning'],
                'recommendations': generate_recommendations_from_ensemble(ensemble_result),
                'models_used': {
                    'main_model': main_analysis is not None,
                    'model2': model2_analysis is not None and bool(model2_analysis.get('detections')),
                    'model3': model3_analysis is not None and bool(model3_analysis.get('detections')),
                    'model4': model4_analysis is not None and bool(model4_analysis.get('detections'))
                },
                'ensemble_details': {
                    'prediction': ensemble_result['prediction'],
                    'confidence': ensemble_result['confidence'],
                    'reasoning': ensemble_result['reasoning'],
                    'damage_detected': ensemble_result['damage_detected'],
                    'damage_types': ensemble_result.get('damage_types', []),
                    'override_applied': ensemble_result.get('override_applied', False),
                    'override_model': ensemble_result.get('override_model'),
                    'severity_score': ensemble_result.get('severity_score', 0),
                    'models_agreement': ensemble_result.get('models_agreement', {}),
                    'unified_detections': ensemble_result.get('unified_detections', [])
                }
            }
        except Exception as e:
            logger.error(f"Error in ensemble logic: {e}")
            # Fallback to original logic
    
    # Fallback to original logic if ensemble fails
    logger.info("DEBUG: Starting generate_all_models_summary function")
    logger.info(f"DEBUG: main_analysis = {main_analysis}")
    logger.info(f"DEBUG: model2_analysis = {model2_analysis}")
    logger.info(f"DEBUG: model3_analysis = {model3_analysis}")
    logger.info(f"DEBUG: model4_analysis = {model4_analysis}")
    
    main_available = main_analysis is not None
    model2_available = model2_analysis is not None and bool(model2_analysis.get('detections'))
    model3_available = model3_analysis is not None and bool(model3_analysis.get('detections'))
    model4_available = model4_analysis is not None and bool(model4_analysis.get('detections'))
    
    logger.info(f"DEBUG: Availability - main:{main_available}, model2:{model2_available}, model3:{model3_available}, model4:{model4_available}")
    
    available_models = sum([int(main_available), int(model2_available), int(model3_available), int(model4_available)])
    
    if available_models == 0:
        return {
            'overall_score': 0,
            'overall_status': 'poor',
            'description': 'Analysis failed for all models',
            'recommendations': ['Please try uploading the image again'],
            'models_used': {
                'main_model': False,
                'model2': False,
                'model3': False,
                'model4': False
            }
        }
    
    # Calculate individual model scores
    main_score = 95  # Default if no main analysis
    model2_score = 95  # Default if no defects
    model3_score = 95  # Default if no defects
    model4_score = 95  # Default if no defects
    
    logger.info(f"Debug: Initial scores - main:{main_score}, model2:{model2_score}, model3:{model3_score}, model4:{model4_score}")
    logger.info(f"Debug: main_available = {main_available}, type = {type(main_available)}")
    logger.info(f"Debug: main_analysis = {main_analysis}, type = {type(main_analysis)}")
    
    try:
        if main_available and main_analysis.defect_groups:
            logger.info(f"Debug: main_analysis.defect_groups length = {len(main_analysis.defect_groups)}")
            # Calculate main model score based on defects
            severity_map = {'slight': 1, 'moderate': 3, 'severe': 5}
            severity_values = []
            for i, group in enumerate(main_analysis.defect_groups):
                logger.info(f"Debug: Processing group {i}: {group}")
                logger.info(f"Debug: group.severity = {group.severity}, type = {type(group.severity)}")
                
                # Handle case where severity might be a list or other type
                if isinstance(group.severity, list):
                    # If it's a list, take the first element or use default
                    severity_str = group.severity[0] if group.severity else 'slight'
                elif isinstance(group.severity, str):
                    severity_str = group.severity
                else:
                    severity_str = str(group.severity) if group.severity else 'slight'
                
                severity_val = severity_map.get(severity_str.lower(), 1)
                severity_values.append(severity_val)
            
            total_severity = sum(severity_values)
            num_defects = len(main_analysis.defect_groups)
            main_score = max(100 - (total_severity * 10) - (num_defects * 5), 10)
    except Exception as e:
        logger.error(f"Error processing main_analysis: {e}")
        main_score = 95
    
    try:
        if model2_available:
            detections = model2_analysis.get('detections', [])
            num_defects = len(detections) if isinstance(detections, list) else 0
            score_calc = 100 - (num_defects * 15)
            logger.info(f"Debug: model2 score_calc = {score_calc}, type = {type(score_calc)}")
            model2_score = max(score_calc, 10)
            logger.info(f"Debug: model2_score calculated = {model2_score}, type = {type(model2_score)}")
    except Exception as e:
        logger.error(f"Error processing model2_score: {e}")
        model2_score = 95
    
    try:
        if model3_available:
            detections = model3_analysis.get('detections', [])
            num_defects = len(detections) if isinstance(detections, list) else 0
            score_calc = 100 - (num_defects * 15)
            logger.info(f"Debug: model3 score_calc = {score_calc}, type = {type(score_calc)}")
            model3_score = max(score_calc, 10)
            logger.info(f"Debug: model3_score calculated = {model3_score}, type = {type(model3_score)}")
    except Exception as e:
        logger.error(f"Error processing model3_score: {e}")
        model3_score = 95
    
    try:
        if model4_available:
            detections = model4_analysis.get('detections', [])
            num_defects = len(detections) if isinstance(detections, list) else 0
            score_calc = 100 - (num_defects * 15)
            logger.info(f"Debug: model4 score_calc = {score_calc}, type = {type(score_calc)}")
            model4_score = max(score_calc, 10)
            logger.info(f"Debug: model4_score calculated = {model4_score}, type = {type(model4_score)}")
    except Exception as e:
        logger.error(f"Error processing model4_score: {e}")
        model4_score = 95
    
    # Combined score (weighted average based on available models)
    total_weight = 0
    weighted_sum = 0
    
    if main_available:
        weighted_sum += main_score * 0.4
        total_weight += 0.4
        logger.info(f"Debug: Added main_score {main_score} with weight 0.4")
    if model2_available:
        weighted_sum += model2_score * 0.2
        total_weight += 0.2
        logger.info(f"Debug: Added model2_score {model2_score} with weight 0.2")
    if model3_available:
        weighted_sum += model3_score * 0.2
        total_weight += 0.2
        logger.info(f"Debug: Added model3_score {model3_score} with weight 0.2")
    if model4_available:
        weighted_sum += model4_score * 0.2
        total_weight += 0.2
        logger.info(f"Debug: Added model4_score {model4_score} with weight 0.2")
    
    # Debug logging to identify the issue
    logger.info(f"Debug: weighted_sum={weighted_sum}, type={type(weighted_sum)}")
    logger.info(f"Debug: total_weight={total_weight}, type={type(total_weight)}")
    
    try:
        if total_weight > 0:
            division_result = weighted_sum / total_weight
            logger.info(f"Debug: division_result={division_result}, type={type(division_result)}")
            
            # Ensure division_result is a number before converting to int
            if isinstance(division_result, (int, float)):
                combined_score = int(division_result)
            else:
                logger.error(f"Error: division_result is not a number: {division_result}, type = {type(division_result)}")
                combined_score = 85
        else:
            combined_score = 0
    except Exception as e:
        logger.error(f"Error calculating combined score: {e}")
        combined_score = 85
    
    # Determine overall status
    if combined_score >= 85:
        status = 'excellent'
    elif combined_score >= 70:
        status = 'good'
    elif combined_score >= 50:
        status = 'fair'
    else:
        status = 'poor'
    
    # Generate comprehensive recommendations
    recommendations = []
    defect_found = False
    
    if main_available and main_analysis.defect_groups:
        recommendations.append('Address visible defects detected by main model')
        defect_found = True
    if model2_available:
        recommendations.append('Inspect areas flagged by Model2 specialist detection')
        defect_found = True
    if model3_available:
        recommendations.append('Review defects identified by Model3 analysis')
        defect_found = True
    if model4_available:
        recommendations.append('Address issues found by Model4 advanced detection')
        defect_found = True
    
    if not defect_found:
        recommendations.append('Vehicle appears to be in good condition across all models')
    else:
        recommendations.append('Consider professional inspection for comprehensive assessment')
    
    return {
        'overall_score': combined_score,
        'overall_status': status,
        'description': f'Comprehensive analysis from {available_models} AI models',
        'recommendations': recommendations,
        'models_used': {
            'main_model': main_available,
            'model2': model2_available,
            'model3': model3_available,
            'model4': model4_available
        },
        'analysis_coverage': f'{available_models}/4 models successfully analyzed the image'
    }

@app.get("/model-info")
async def get_model_info():
    """Get information about the loaded model"""
    global inference_engine
    
    if inference_engine is None:
        raise HTTPException(status_code=500, detail="Inference engine not initialized")
    
    try:
        model_type = inference_engine.model_type
        return {
            "model_type": model_type,
            "model_name": f"YOLOv8{model_type}",
            "class_names": inference_engine.class_names,
            "model_loaded": True
        }
    except Exception as e:
        raise HTTPException(status_code=500, detail=f"Error getting model info: {str(e)}")

@app.post("/generate-image", response_model=GeneratedImageResponse)
async def generate_image_from_text(request: TextToImageRequest):
    """
    Generate an image based on text prompt using Nano Banana (Gemini 2.5 Flash Image Preview).
    """
    try:
        if not GEMINI_API_KEY:
            raise HTTPException(
                status_code=status.HTTP_503_SERVICE_UNAVAILABLE,
                detail="Gemini API key not configured"
            )
        
        # Use Gemini 2.5 Flash Image Preview (Nano Banana) for image generation
        model = genai.GenerativeModel(model_name=NANO_BANANA_MODEL)
        response = model.generate_content(
            contents=[request.prompt]
        )
        
        # Extract the generated image from response
        if response.candidates and response.candidates[0].content.parts:
            for part in response.candidates[0].content.parts:
                if part.inline_data:
                    image_data = base64.b64encode(part.inline_data.data).decode("utf-8")
                    return GeneratedImageResponse(image_base64=image_data)
        
        raise HTTPException(
            status_code=status.HTTP_500_INTERNAL_SERVER_ERROR,
            detail="Failed to generate image or get it from response"
        )
        
    except Exception as e:
        logger.error(f"Error generating image: {e}")
        raise HTTPException(
            status_code=status.HTTP_500_INTERNAL_SERVER_ERROR,
            detail=f"Error generating image: {e}"
        )

@app.post("/edit-image", response_model=GeneratedImageResponse)
async def edit_image_with_text(request: ImageToImageRequest):
    """
    Edit an existing image with text prompt using Nano Banana (Gemini 2.5 Flash Image Preview).
    """
    try:
        if not GEMINI_API_KEY:
            raise HTTPException(
                status_code=status.HTTP_503_SERVICE_UNAVAILABLE,
                detail="Gemini API key not configured"
            )
        
        # Decode the image from base64
        image_bytes = base64.b64decode(request.image_base64)
        input_image = Image.open(io.BytesIO(image_bytes))
        
        # Use Gemini 2.5 Flash Image Preview (Nano Banana) for image editing
        model = genai.GenerativeModel(model_name=NANO_BANANA_MODEL)
        response = model.generate_content(
            contents=[input_image, request.prompt]
        )
        
        # Extract the edited image from response
        if response.candidates and response.candidates[0].content.parts:
            for part in response.candidates[0].content.parts:
                if part.inline_data:
                    edited_image_data = base64.b64encode(part.inline_data.data).decode("utf-8")
                    return GeneratedImageResponse(image_base64=edited_image_data)
        
        raise HTTPException(
            status_code=status.HTTP_500_INTERNAL_SERVER_ERROR,
            detail="Failed to edit image or get it from response"
        )
        
    except Exception as e:
        logger.error(f"Error editing image: {e}")
        raise HTTPException(
            status_code=status.HTTP_500_INTERNAL_SERVER_ERROR,
            detail=f"Error editing image: {e}"
        )

async def analyze_frame_for_damage(image_data: bytes, real_time_detection: bool = True) -> Dict[str, Any]:
    """
    Analyze a single video frame for car damage detection.
    
    Args:
        image_data: Raw image bytes
        real_time_detection: If True, only use ML model (faster). If False, use Gemini + Nano Banana (slower but more comprehensive)
    
    Optimized for real-time processing when real_time_detection=True.
    """
    try:
        # Save frame to temporary file
        with tempfile.NamedTemporaryFile(delete=False, suffix='.jpg') as temp_file:
            temp_file.write(image_data)
            temp_path = temp_file.name
        
        try:
            # Use existing inference engine for damage detection
            if inference_engine is None:
                return {"error": "Inference engine not initialized"}
            
            # Run YOLO detection
            analysis = inference_engine.predict_image(temp_path)
            
            # Convert to frontend format
            img = Image.open(temp_path)
            img_width, img_height = img.size
            formatted_analysis = convert_analysis_to_frontend_format(analysis, img_width, img_height)
            
            # Determine if damage is detected
            damage_detected = len(formatted_analysis.get('heatmap', {}).get('areas', [])) > 0
            
            # Conditional analysis based on real_time_detection flag
            if real_time_detection:
                # Real-time mode: Only use ML model for speed
                result = {
                    "damage_detected": damage_detected,
                    "yolo_detections": len(formatted_analysis.get('heatmap', {}).get('areas', [])),
                    "gemini_confirmed": False,  # Not used in real-time mode
                    "confidence": "high" if damage_detected else "low",
                    "timestamp": int(time.time() * 1000),
                    "mode": "real_time",
                    "heatmap": formatted_analysis.get('heatmap', {'areas': []}),  # Include bbox coordinates
                    "integrity": formatted_analysis.get('integrity', {'damaged': False, 'damageLevel': 'none'})
                }
                return result
            else:
                # Full analysis mode: Use Gemini for additional analysis if YOLO detects something
                gemini_damage = 0
                if damage_detected and GEMINI_API_KEY:
                    gemini_damage, _ = await analyze_and_repair_with_gemini(temp_path)
                
                return {
                    "damage_detected": damage_detected or gemini_damage == 1,
                    "yolo_detections": len(formatted_analysis.get('heatmap', {}).get('areas', [])),
                    "gemini_confirmed": gemini_damage == 1,
                    "confidence": "high" if damage_detected and gemini_damage == 1 else "medium" if damage_detected or gemini_damage == 1 else "low",
                    "timestamp": int(time.time() * 1000),
                    "mode": "full_analysis"
                }
            
        finally:
            # Clean up temporary file
            if os.path.exists(temp_path):
                os.unlink(temp_path)
                
    except Exception as e:
        logger.error(f"Error analyzing frame: {e}")
        return {"error": str(e)}

@app.websocket("/ws/realtime-detection")
async def websocket_realtime_detection(websocket: WebSocket):
    """
    WebSocket endpoint for real-time car damage detection.
    Receives video frames and returns damage analysis results.
    """
    await websocket.accept()
    logger.info("WebSocket connection established for real-time detection")
    
    try:
        while True:
            # Receive frame data from frontend
            data = await websocket.receive_bytes()
            
            # Analyze the frame in real-time mode (faster, ML-only)
            result = await analyze_frame_for_damage(data, real_time_detection=True)
            
            # Send result back to frontend
            await websocket.send_json(result)
            
    except WebSocketDisconnect:
        logger.info("WebSocket connection closed")
    except Exception as e:
        logger.error(f"WebSocket error: {e}")
        try:
            await websocket.send_json({"error": str(e)})
        except:
            pass

if __name__ == "__main__":
    uvicorn.run(
        "app:app",
        host="0.0.0.0",
        port=8000,
        reload=True,
        log_level="info"
    )<|MERGE_RESOLUTION|>--- conflicted
+++ resolved
@@ -111,10 +111,7 @@
 
 def find_latest_checkpoint() -> str:
     """Find the latest trained model checkpoint"""
-<<<<<<< HEAD
-    # Look for runs directory in parent directory (since we're in backend/)
-    runs_dir = Path("../runs")
-=======
+
     # Use the specified yolov8s model path
     yolov8s_model_path = Path("../runs/train/yolov8s/weights/best.pt")
     if yolov8s_model_path.exists():
@@ -123,7 +120,6 @@
     
     # Fallback to relative path search
     runs_dir = Path("runs")
->>>>>>> 0c4af72d
     if not runs_dir.exists():
         # Try current directory as fallback
         runs_dir = Path("runs")
@@ -650,18 +646,9 @@
     }
 
 @app.post("/analyze")
-<<<<<<< HEAD
-async def analyze_image(file: UploadFile = File(...), real_time_detection: bool = Query(False, description="If true, only use ML model for faster analysis. If false, use full analysis with Gemini and Nano Banana.")):
+async def analyze_image(file: UploadFile = File(...), real_time_detection: bool = Query(False, description="If true, only use ML model for faster analysis. If false, use full analysis with Gemini and Nano Banana."), model_type: str = 's'):
     """Analyze uploaded car image for defects"""
-=======
-async def analyze_image(file: UploadFile = File(...), model_type: str = 's'):
-    """Analyze uploaded car image for defects using the specified model
-    
-    Args:
-        file: The uploaded car image
-        model_type: Model type ('s' for YOLOv8s - only supported model)
-    """
->>>>>>> 0c4af72d
+
     global inference_engine
     
     # Validate model type - only 's' (YOLOv8s) is supported as we only have the trained model
@@ -710,7 +697,6 @@
             # Convert to frontend format
             result = convert_analysis_to_frontend_format(analysis, img_width, img_height)
             
-<<<<<<< HEAD
             # Conditional analysis based on real_time_detection parameter
             if real_time_detection:
                 # Real-time mode: Only use ML model for speed
@@ -739,7 +725,7 @@
                     'ai_repaired_image': ai_repaired_image,
                     'mode': 'full_analysis'
                 }
-=======
+
             # Add model type information to the result (use actual loaded model type)
             actual_model_type = inference_engine.model_type
             result['model_info'] = {
@@ -748,7 +734,6 @@
                 'requested_type': model_type.lower(),
                 'fallback_used': actual_model_type != model_type.lower()
             }
->>>>>>> 0c4af72d
             
             logger.info(f"Analysis completed for {file.filename}")
             return JSONResponse(content=result)
